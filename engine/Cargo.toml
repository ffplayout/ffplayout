--- conflicted
+++ resolved
@@ -56,11 +56,7 @@
 serde_with = "3.8"
 shlex = "1.1"
 static-files = "0.2"
-<<<<<<< HEAD
-sysinfo = { version = "0.32", features = ["linux-netdevs", "linux-tmpfs"] }
-=======
 sysinfo ={ version = "0.33", features = ["linux-netdevs", "linux-tmpfs"] }
->>>>>>> a92e86e8
 sqlx = { version = "0.8", features = ["runtime-tokio", "sqlite"] }
 tokio = { version = "1.29", features = ["full"] }
 tokio-stream = "0.1"
