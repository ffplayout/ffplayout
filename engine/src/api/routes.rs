--- conflicted
+++ resolved
@@ -36,36 +36,11 @@
 use regex::Regex;
 use serde::{Deserialize, Serialize};
 use sqlx::{Pool, Sqlite};
-<<<<<<< HEAD
-use tokio::fs;
-
-use crate::utils::files::SharedState;
-use crate::utils::{
-    channels::{create_channel, delete_channel},
-    config::{get_config, PlayoutConfig, Template},
-    control::{control_state, send_message, ControlParams, Process, ProcessCtl},
-    errors::ServiceError,
-    files::{
-        browser, create_directory, norm_abs_path, remove_file_or_folder, rename_file, upload,
-        MoveObject, PathObject,
-    },
-    naive_date_time_from_str,
-    playlist::{delete_playlist, generate_playlist, read_playlist, write_playlist},
-    public_path, read_log_file, system, TextFilter,
-};
+use tokio::{fs, sync::Mutex};
+
+use crate::utils::s3_utils;
 use crate::{
     api::auth::{create_jwt, Claims},
-    utils::advanced_config::AdvancedConfig,
-    vec_strings,
-};
-use crate::{db::models::Role, utils::s3_utils};
-use crate::{
-=======
-use tokio::{fs, sync::Mutex};
-
-use crate::{
-    api::auth::{create_jwt, Claims},
->>>>>>> a92e86e8
     db::{
         handles,
         models::Role,
@@ -84,6 +59,7 @@
         config::{get_config, PlayoutConfig, Template},
         control::{control_state, send_message, ControlParams, Process, ProcessCtl},
         errors::ServiceError,
+        files::SharedState,
         files::{
             browser, create_directory, norm_abs_path, remove_file_or_folder, rename_file, upload,
             MoveObject, PathObject,
@@ -689,17 +665,10 @@
     user: web::ReqData<UserMeta>,
     mail_queues: web::Data<Mutex<Vec<Arc<Mutex<MailQueue>>>>>,
 ) -> Result<impl Responder, ServiceError> {
-<<<<<<< HEAD
-    let manager = controllers.lock().unwrap().get(*id).unwrap();
-    let p = manager.channel.lock().unwrap().storage.clone();
-    let storage = Path::new(&p.cleaned_path);
-    let config_id = manager.config.lock().unwrap().general.id;
-=======
     let manager = controllers.lock().await.get(*id).await.unwrap();
     let p = manager.channel.lock().await.storage.clone();
-    let storage = Path::new(&p);
+    let storage = Path::new(&p.cleaned_path);
     let config_id = manager.config.lock().await.general.id;
->>>>>>> a92e86e8
 
     let (_, _, logo) = norm_abs_path(storage, &data.processing.logo)?;
     let (_, _, filler) = norm_abs_path(storage, &data.storage.filler)?;
@@ -1135,16 +1104,9 @@
     role: AuthDetails<Role>,
     user: web::ReqData<UserMeta>,
 ) -> Result<impl Responder, ServiceError> {
-<<<<<<< HEAD
-    let manager = controllers.lock().unwrap().get(params.0).unwrap();
-    manager.config.lock().unwrap().general.generate = Some(vec![params.1.clone()]);
-    let storage = manager.config.lock().unwrap().channel.storage.clone();
-    println!("\nin_genPlaylist_STORAGE: {:?}", &storage); // DEBUG
-=======
     let manager = controllers.lock().await.get(params.0).await.unwrap();
     manager.config.lock().await.general.generate = Some(vec![params.1.clone()]);
     let storage = manager.config.lock().await.channel.storage.clone();
->>>>>>> a92e86e8
 
     if let Some(obj) = data {
         if let Some(paths) = &obj.paths {
@@ -1279,16 +1241,10 @@
     role: AuthDetails<Role>,
     user: web::ReqData<UserMeta>,
 ) -> Result<HttpResponse, ServiceError> {
-<<<<<<< HEAD
-    let manager = controllers.lock().unwrap().get(*id).unwrap();
-    let channel = manager.channel.lock().unwrap().clone();
-    let config = manager.config.lock().unwrap().clone();
-=======
     let manager = controllers.lock().await.get(*id).await.unwrap();
     let config = manager.config.lock().await.clone();
->>>>>>> a92e86e8
-
-    create_directory(&config, &channel, &data.into_inner()).await
+
+    create_directory(&config, &data.into_inner()).await
 }
 
 /// **Rename File**
@@ -1310,16 +1266,10 @@
     role: AuthDetails<Role>,
     user: web::ReqData<UserMeta>,
 ) -> Result<impl Responder, ServiceError> {
-<<<<<<< HEAD
-    let manager = controllers.lock().unwrap().get(*id).unwrap();
-    let channel = manager.channel.lock().unwrap().clone();
-    let config = manager.config.lock().unwrap().clone();
-=======
     let manager = controllers.lock().await.get(*id).await.unwrap();
     let config = manager.config.lock().await.clone();
->>>>>>> a92e86e8
-
-    match rename_file(&config, &channel, &data.into_inner()).await {
+
+    match rename_file(&config, &data.into_inner()).await {
         Ok(obj) => Ok(web::Json(obj)),
         Err(e) => Err(e),
     }
@@ -1344,17 +1294,11 @@
     role: AuthDetails<Role>,
     user: web::ReqData<UserMeta>,
 ) -> Result<impl Responder, ServiceError> {
-<<<<<<< HEAD
-    let manager = controllers.lock().unwrap().get(*id).unwrap();
-    let channel = manager.channel.lock().unwrap().clone();
-    let config = manager.config.lock().unwrap().clone();
-=======
     let manager = controllers.lock().await.get(*id).await.unwrap();
     let config = manager.config.lock().await.clone();
->>>>>>> a92e86e8
     let recursive = data.recursive;
 
-    match remove_file_or_folder(&config, &channel, &data.into_inner().source, recursive).await {
+    match remove_file_or_folder(&config, &data.into_inner().source, recursive).await {
         Ok(obj) => Ok(web::Json(obj)),
         Err(e) => Err(e),
     }
@@ -1382,14 +1326,8 @@
     role: AuthDetails<Role>,
     user: web::ReqData<UserMeta>,
 ) -> Result<HttpResponse, ServiceError> {
-<<<<<<< HEAD
-    let manager = controllers.lock().unwrap().get(*id).unwrap();
-    let channel = manager.channel.lock().unwrap().clone();
-    let config = manager.config.lock().unwrap().clone();
-=======
     let manager = controllers.lock().await.get(*id).await.unwrap();
     let config = manager.config.lock().await.clone();
->>>>>>> a92e86e8
 
     let size: u64 = req
         .headers()
@@ -1398,7 +1336,7 @@
         .and_then(|cls| cls.parse().ok())
         .unwrap_or(0);
 
-    upload(&config, Some(&channel), size, payload, &obj.path, false).await
+    upload(&config, size, payload, &obj.path, false).await
 }
 
 /// **Get File**
@@ -1415,24 +1353,19 @@
     // ) -> Result<actix_files::NamedFile, ServiceError> {
 ) -> Result<HttpResponse, ServiceError> {
     let id: i32 = req.match_info().query("id").parse()?;
-<<<<<<< HEAD
-    let manager = controllers.lock().unwrap().get(id).unwrap();
-    let config = manager.config.lock().unwrap();
-
-=======
     let manager = controllers.lock().await.get(id).await.unwrap();
     let config = manager.config.lock().await;
->>>>>>> a92e86e8
     let storage = config.channel.storage.clone();
     let file_path = req.match_info().query("filename");
+
     if config.channel.s3_storage.is_some() {
         let bucket: &str = config.channel.s3_storage.as_ref().unwrap().bucket.as_str();
-        let s3_obj_key = file_path.strip_prefix(bucket).unwrap_or(&file_path);
+        let s3_obj_key = file_path.strip_prefix(bucket).unwrap_or(file_path);
         let s3_client = config.channel.s3_storage.as_ref().unwrap().client.clone();
         let expires_in = S3_DEFAULT_PRESIGNEDURL_EXP as u64;
 
         let s3_obj_url =
-            s3_utils::s3_get_object(&s3_client, bucket, &s3_obj_key, expires_in).await?;
+            s3_utils::s3_get_object(&s3_client, bucket, s3_obj_key, expires_in).await?;
 
         // Redirect to the pre-signed S3 URL
         Ok(HttpResponse::build(StatusCode::FOUND)
@@ -1526,7 +1459,7 @@
         .and_then(|cls| cls.parse().ok())
         .unwrap_or(0);
 
-    upload(&config, None, size, payload, &path, true).await?;
+    upload(&config, size, payload, &path, true).await?;
 
     let response = import_file(&config, &obj.date, Some(channel_name), &path_clone).await?;
 
