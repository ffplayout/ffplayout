/// ### Possible endpoints
///
/// Run the API thru the systemd service, or like:
///
/// ```BASH
/// ffplayout -l 127.0.0.1:8787
/// ```
///
/// For all endpoints an (Bearer) authentication is required.\
/// `{id}` represent the channel id, and at default is 1.
use std::{
    env,
    path::{Path, PathBuf},
    sync::{atomic::Ordering, Arc},
};

use actix_files;
use actix_multipart::Multipart;
use actix_web::{
    delete, get,
    http::{
        header::{ContentDisposition, DispositionType},
        StatusCode,
    },
    patch, post, put, web, HttpRequest, HttpResponse, Responder,
};
use actix_web_grants::{authorities::AuthDetails, proc_macro::protect};

use argon2::{
    password_hash::{rand_core::OsRng, SaltString},
    Argon2, PasswordHasher,
};
use chrono::{DateTime, Datelike, Local, NaiveDateTime, TimeDelta, TimeZone, Utc};
use log::*;
use path_clean::PathClean;
use regex::Regex;
use serde::{Deserialize, Serialize};
use sqlx::{Pool, Sqlite};
use tokio::{fs, sync::Mutex};

use crate::{
    api::auth::{self, Credentials, TokenRefreshRequest},
    db::{
        handles,
        models::{Channel, Role, TextPreset, User, UserMeta},
    },
    player::{
        controller::ChannelController,
        utils::{
            get_data_map, get_date_range, import::import_file, sec_to_time, time_to_sec,
            JsonPlaylist,
        },
    },
    utils::{
        advanced_config::AdvancedConfig,
        channels::{create_channel, delete_channel},
        config::{get_config, PlayoutConfig, Template},
        control::{control_state, send_message, ControlParams, Process, ProcessCtl},
        errors::ServiceError,
        files::MediaMap,
        files::{
            browser, create_directory, norm_abs_path, remove_file_or_folder, rename_file, upload,
            MoveObject, PathObject,
        },
        logging::MailQueue,
        naive_date_time_from_str,
        playlist::{delete_playlist, generate_playlist, read_playlist, write_playlist},
        public_path, read_log_file, s3_utils, system, TextFilter,
    },
    vec_strings,
};

use crate::utils::s3_utils::S3_DEFAULT_PRESIGNEDURL_EXP;

#[derive(Debug, Deserialize, Serialize)]
pub struct DateObj {
    #[serde(default)]
    date: String,
}

#[derive(Debug, Deserialize, Serialize)]
struct FileObj {
    #[serde(default)]
    path: PathBuf,
}

#[derive(Debug, Default, Deserialize, Serialize)]
pub struct PathsObj {
    #[serde(default)]
    paths: Option<Vec<String>>,
    template: Option<Template>,
}

#[derive(Debug, Deserialize, Serialize)]
pub struct ImportObj {
    #[serde(default)]
    file: PathBuf,
    #[serde(default)]
    date: String,
}

#[derive(Debug, Deserialize, Clone)]
pub struct ProgramObj {
    #[serde(default = "time_after", deserialize_with = "naive_date_time_from_str")]
    start_after: NaiveDateTime,
    #[serde(default = "time_before", deserialize_with = "naive_date_time_from_str")]
    start_before: NaiveDateTime,
}

fn time_after() -> NaiveDateTime {
    let today = Utc::now();

    chrono::Local
        .with_ymd_and_hms(today.year(), today.month(), today.day(), 0, 0, 0)
        .unwrap()
        .naive_local()
}

fn time_before() -> NaiveDateTime {
    let today = Utc::now();

    chrono::Local
        .with_ymd_and_hms(today.year(), today.month(), today.day(), 23, 59, 59)
        .unwrap()
        .naive_local()
}

#[derive(Debug, Serialize)]
struct ProgramItem {
    source: String,
    start: String,
    title: Option<String>,
    r#in: f64,
    out: f64,
    duration: f64,
    category: String,
}

/// #### User Handling
///
/// **Login**
///
/// ```BASH
/// curl -X POST http://127.0.0.1:8787/auth/login/ -H "Content-Type: application/json" \
/// -d '{ "username": "<USER>", "password": "<PASS>" }'
/// ```
/// **Response:**
///
/// ```JSON
/// {
///     "access": "<ACCESS TOKEN>",
///     "refresh": "<REFRESH TOKEN>"
/// }
/// ```
#[post("/login/")]
pub async fn login(
    pool: web::Data<Pool<Sqlite>>,
    credentials: web::Json<Credentials>,
) -> Result<impl Responder, ServiceError> {
    auth::authorize(&pool.into_inner(), credentials.into_inner()).await
}

/// **Refresh token**
///
/// ```BASH
/// curl -X POST http://127.0.0.1:8787/auth/refresh/ -H "Content-Type: application/json" \
/// -d '{ "refresh": "REFRESH TOKEN>" }'
/// ```
/// **Response:**
///
/// ```JSON
/// {
///     "access": "<ACCESS TOKEN>",
/// }
/// ```
#[post("/refresh/")]
pub async fn refresh(
    pool: web::Data<Pool<Sqlite>>,
    data: web::Json<TokenRefreshRequest>,
) -> Result<impl Responder, ServiceError> {
    auth::refresh(&pool.into_inner(), data.into_inner()).await
}

/// From here on all request **must** contain the authorization header:\
/// `"Authorization: Bearer <TOKEN>"`
/// **Get current User**
///
/// ```BASH
/// curl -X GET 'http://127.0.0.1:8787/api/user' -H 'Content-Type: application/json' \
/// -H 'Authorization: Bearer <TOKEN>'
/// ```
#[get("/user")]
#[protect(
    any("Role::GlobalAdmin", "Role::ChannelAdmin", "Role::User"),
    ty = "Role"
)]
async fn get_user(
    pool: web::Data<Pool<Sqlite>>,
    user: web::ReqData<UserMeta>,
) -> Result<impl Responder, ServiceError> {
    match handles::select_user(&pool, user.id).await {
        Ok(user) => Ok(web::Json(user)),
        Err(e) => {
            error!("{e}");
            Err(ServiceError::InternalServerError)
        }
    }
}

/// **Get User by ID**
///
/// ```BASH
/// curl -X GET 'http://127.0.0.1:8787/api/user/2' -H 'Content-Type: application/json' \
/// -H 'Authorization: Bearer <TOKEN>'
/// ```
#[get("/user/{id}")]
#[protect("Role::GlobalAdmin", ty = "Role")]
async fn get_by_name(
    pool: web::Data<Pool<Sqlite>>,
    id: web::Path<i32>,
) -> Result<impl Responder, ServiceError> {
    match handles::select_user(&pool, *id).await {
        Ok(user) => Ok(web::Json(user)),
        Err(e) => {
            error!("{e}");
            Err(ServiceError::InternalServerError)
        }
    }
}

// **Get all User**
///
/// ```BASH
/// curl -X GET 'http://127.0.0.1:8787/api/users' -H 'Content-Type: application/json' \
/// -H 'Authorization: Bearer <TOKEN>'
/// ```
#[get("/users")]
#[protect("Role::GlobalAdmin", ty = "Role")]
async fn get_users(pool: web::Data<Pool<Sqlite>>) -> Result<impl Responder, ServiceError> {
    match handles::select_users(&pool).await {
        Ok(users) => Ok(web::Json(users)),
        Err(e) => {
            error!("{e}");
            Err(ServiceError::InternalServerError)
        }
    }
}

/// **Update current User**
///
/// ```BASH
/// curl -X PUT http://127.0.0.1:8787/api/user/1 -H 'Content-Type: application/json' \
/// -d '{"mail": "<MAIL>", "password": "<PASS>"}' -H 'Authorization: Bearer <TOKEN>'
/// ```
#[put("/user/{id}")]
#[protect(
    any("Role::GlobalAdmin", "Role::ChannelAdmin", "Role::User"),
    ty = "Role",
    expr = "*id == user.id || role.has_authority(&Role::GlobalAdmin)"
)]
async fn update_user(
    pool: web::Data<Pool<Sqlite>>,
    id: web::Path<i32>,
    data: web::Json<User>,
    role: AuthDetails<Role>,
    user: web::ReqData<UserMeta>,
) -> Result<impl Responder, ServiceError> {
    let channel_ids = data.channel_ids.clone().unwrap_or_default();
    let mut fields = String::new();

    if let Some(mail) = data.mail.clone() {
        if !fields.is_empty() {
            fields.push_str(", ");
        }

        fields.push_str(&format!("mail = '{mail}'"));
    }

    if !data.password.is_empty() {
        if !fields.is_empty() {
            fields.push_str(", ");
        }

        let password_hash = web::block(move || {
            let salt = SaltString::generate(&mut OsRng);

            let argon = Argon2::default()
                .hash_password(data.password.clone().as_bytes(), &salt)
                .map(|p| p.to_string());

            argon
        })
        .await?
        .map_err(|e| ServiceError::Conflict(e.to_string()))?;

        fields.push_str(&format!("password = '{password_hash}'"));
    }

    handles::update_user(&pool, *id, fields).await?;

    let related_channels = handles::select_related_channels(&pool, Some(*id)).await?;

    for channel in related_channels {
        if !channel_ids.contains(&channel.id) {
            handles::delete_user_channel(&pool, *id, channel.id).await?;
        }
    }

    handles::insert_user_channel(&pool, *id, channel_ids).await?;

    Ok("Update Success")
}

/// **Add User**
///
/// ```BASH
/// curl -X POST 'http://127.0.0.1:8787/api/user/' -H 'Content-Type: application/json' \
/// -d '{"mail": "<MAIL>", "username": "<USER>", "password": "<PASS>", "role_id": 1, "channel_id": 1}' \
/// -H 'Authorization: Bearer <TOKEN>'
/// ```
#[post("/user/")]
#[protect("Role::GlobalAdmin", ty = "Role")]
async fn add_user(
    pool: web::Data<Pool<Sqlite>>,
    data: web::Json<User>,
) -> Result<impl Responder, ServiceError> {
    match handles::insert_user(&pool, data.into_inner()).await {
        Ok(..) => Ok("Add User Success"),
        Err(e) => {
            error!("{e}");
            Err(ServiceError::InternalServerError)
        }
    }
}

// **Delete User**
///
/// ```BASH
/// curl -X GET 'http://127.0.0.1:8787/api/user/2' -H 'Content-Type: application/json' \
/// -H 'Authorization: Bearer <TOKEN>'
/// ```
#[delete("/user/{id}")]
#[protect("Role::GlobalAdmin", ty = "Role")]
async fn remove_user(
    pool: web::Data<Pool<Sqlite>>,
    id: web::Path<i32>,
) -> Result<impl Responder, ServiceError> {
    match handles::delete_user(&pool, *id).await {
        Ok(_) => return Ok("Delete user success"),
        Err(e) => {
            error!("{e}");
            Err(ServiceError::InternalServerError)
        }
    }
}

/// #### Settings
///
/// **Get Settings from Channel**
///
/// ```BASH
/// curl -X GET http://127.0.0.1:8787/api/channel/1 -H "Authorization: Bearer <TOKEN>"
/// ```
///
/// **Response:**
///
/// ```JSON
/// {
///     "id": 1,
///     "name": "Channel 1",
///     "preview_url": "http://localhost/live/preview.m3u8",
///     "extra_extensions": "jpg,jpeg,png",
///     "utc_offset": "+120"
/// }
/// ```
#[get("/channel/{id}")]
#[protect(
    any("Role::GlobalAdmin", "Role::ChannelAdmin", "Role::User"),
    ty = "Role",
    expr = "user.channels.contains(&*id) || role.has_authority(&Role::GlobalAdmin)"
)]
async fn get_channel(
    pool: web::Data<Pool<Sqlite>>,
    id: web::Path<i32>,
    role: AuthDetails<Role>,
    user: web::ReqData<UserMeta>,
) -> Result<impl Responder, ServiceError> {
    if let Ok(channel) = handles::select_channel(&pool, &id).await {
        return Ok(web::Json(channel));
    }

    Err(ServiceError::InternalServerError)
}

/// **Get settings from all Channels**
///
/// ```BASH
/// curl -X GET http://127.0.0.1:8787/api/channels -H "Authorization: Bearer <TOKEN>"
/// ```
#[get("/channels")]
#[protect(
    any("Role::GlobalAdmin", "Role::ChannelAdmin", "Role::User"),
    ty = "Role"
)]
async fn get_all_channels(
    pool: web::Data<Pool<Sqlite>>,
    user: web::ReqData<UserMeta>,
) -> Result<impl Responder, ServiceError> {
    if let Ok(channel) = handles::select_related_channels(&pool, Some(user.id)).await {
        return Ok(web::Json(channel));
    }

    Err(ServiceError::InternalServerError)
}

/// **Update Channel**
///
/// ```BASH
/// curl -X PATCH http://127.0.0.1:8787/api/channel/1 -H "Content-Type: application/json" \
/// -d '{ "id": 1, "name": "Channel 1", "preview_url": "http://localhost/live/stream.m3u8", "extra_extensions": "jpg,jpeg,png"}' \
/// -H "Authorization: Bearer <TOKEN>"
/// ```
#[patch("/channel/{id}")]
#[protect(
    any("Role::GlobalAdmin", "Role::ChannelAdmin"),
    ty = "Role",
    expr = "user.channels.contains(&*id) || role.has_authority(&Role::GlobalAdmin)"
)]
async fn patch_channel(
    // to-do : change the function to update when you switch from s3 to local or vice versa
    pool: web::Data<Pool<Sqlite>>,
    id: web::Path<i32>,
    data: web::Json<Channel>,
    controllers: web::Data<Mutex<ChannelController>>,
    role: AuthDetails<Role>,
    user: web::ReqData<UserMeta>,
) -> Result<impl Responder, ServiceError> {
    let manager = controllers
        .lock()
        .await
        .get(*id)
        .await
        .ok_or_else(|| format!("Channel {id} not found!"))?;
    let mut data = data.into_inner();

    if !role.has_authority(&Role::GlobalAdmin) {
        let channel = handles::select_channel(&pool, &id).await?;
        data.public = channel.public;
        data.playlists = channel.playlists;
        data.storage = channel.storage;
    }

    handles::update_channel(&pool, *id, data.clone()).await?;
    let new_config = get_config(&pool, *id).await?;

    manager.update_config(new_config).await;
    manager.update_channel(&data).await;

    Ok("Update Success")
}

/// **Create new Channel**
///
/// ```BASH
/// curl -X POST http://127.0.0.1:8787/api/channel/ -H "Content-Type: application/json" \
/// -d '{ "name": "Channel 2", "preview_url": "http://localhost/live/channel2.m3u8", "extra_extensions": "jpg,jpeg,png" }' \
/// -H "Authorization: Bearer <TOKEN>"
/// ```
#[post("/channel/")]
#[protect("Role::GlobalAdmin", ty = "Role")]
async fn add_channel(
    pool: web::Data<Pool<Sqlite>>,
    data: web::Json<Channel>,
    controllers: web::Data<Mutex<ChannelController>>,
    queue: web::Data<Mutex<Vec<Arc<Mutex<MailQueue>>>>>,
) -> Result<impl Responder, ServiceError> {
    match create_channel(
        &pool,
        controllers.into_inner(),
        queue.into_inner(),
        data.into_inner(),
    )
    .await
    {
        Ok(c) => Ok(web::Json(c)),
        Err(e) => Err(e),
    }
}

/// **Delete Channel**
///
/// ```BASH
/// curl -X DELETE http://127.0.0.1:8787/api/channel/2 -H "Authorization: Bearer <TOKEN>"
/// ```
#[delete("/channel/{id}")]
#[protect("Role::GlobalAdmin", ty = "Role")]
async fn remove_channel(
    pool: web::Data<Pool<Sqlite>>,
    id: web::Path<i32>,
    controllers: web::Data<Mutex<ChannelController>>,
    queue: web::Data<Mutex<Vec<Arc<Mutex<MailQueue>>>>>,
) -> Result<impl Responder, ServiceError> {
    delete_channel(&pool, *id, controllers.into_inner(), queue.into_inner()).await?;

    Ok(web::Json("Delete Channel Success"))
}

/// #### ffplayout Config
///
/// **Get Advanced Config**
///
/// ```BASH
/// curl -X GET http://127.0.0.1:8787/api/playout/advanced/1 -H 'Authorization: Bearer <TOKEN>'
/// ```
///
/// Response is a JSON object
#[get("/playout/advanced/{id}")]
#[protect(
    any("Role::GlobalAdmin", "Role::ChannelAdmin"),
    ty = "Role",
    expr = "user.channels.contains(&*id) || role.has_authority(&Role::GlobalAdmin)"
)]
async fn get_advanced_config(
    id: web::Path<i32>,
    controllers: web::Data<Mutex<ChannelController>>,
    role: AuthDetails<Role>,
    user: web::ReqData<UserMeta>,
) -> Result<impl Responder, ServiceError> {
    let manager = controllers
        .lock()
        .await
        .get(*id)
        .await
        .ok_or_else(|| ServiceError::BadRequest(format!("Channel ({id}) not exists!")))?;
    let config = manager.config.lock().await.advanced.clone();

    Ok(web::Json(config))
}

/// **Update Advanced Config**
///
/// ```BASH
/// curl -X PUT http://127.0.0.1:8787/api/playout/advanced/1 -H "Content-Type: application/json" \
/// -d { <CONFIG DATA> } -H 'Authorization: Bearer <TOKEN>'
/// ```
#[put("/playout/advanced/{id}")]
#[protect(
    "Role::GlobalAdmin",
    "Role::ChannelAdmin",
    ty = "Role",
    expr = "user.channels.contains(&*id) || role.has_authority(&Role::GlobalAdmin)"
)]
async fn update_advanced_config(
    pool: web::Data<Pool<Sqlite>>,
    id: web::Path<i32>,
    data: web::Json<AdvancedConfig>,
    controllers: web::Data<Mutex<ChannelController>>,
    role: AuthDetails<Role>,
    user: web::ReqData<UserMeta>,
) -> Result<impl Responder, ServiceError> {
    let manager = controllers
        .lock()
        .await
        .get(*id)
        .await
        .ok_or(ServiceError::BadRequest("Channel not found".to_string()))?;

    handles::update_advanced_configuration(&pool, *id, data.into_inner()).await?;
    let new_config = get_config(&pool, *id).await?;

    manager.update_config(new_config).await;

    Ok(web::Json("Update success"))
}

/// **Get Config**
///
/// ```BASH
/// curl -X GET http://127.0.0.1:8787/api/playout/config/1 -H 'Authorization: Bearer <TOKEN>'
/// ```
///
/// Response is a JSON object
#[get("/playout/config/{id}")]
#[protect(
    any("Role::GlobalAdmin", "Role::ChannelAdmin", "Role::User"),
    ty = "Role",
    expr = "user.channels.contains(&*id) || role.has_authority(&Role::GlobalAdmin)"
)]
async fn get_playout_config(
    id: web::Path<i32>,
    controllers: web::Data<Mutex<ChannelController>>,
    role: AuthDetails<Role>,
    user: web::ReqData<UserMeta>,
) -> Result<impl Responder, ServiceError> {
    let manager = controllers
        .lock()
        .await
        .get(*id)
        .await
        .ok_or_else(|| ServiceError::BadRequest(format!("Channel ({id}) not exists!")))?;
    let config = manager.config.lock().await.clone();

    Ok(web::Json(config))
}

/// **Update Config**
///
/// ```BASH
/// curl -X PUT http://127.0.0.1:8787/api/playout/config/1 -H "Content-Type: application/json" \
/// -d { <CONFIG DATA> } -H 'Authorization: Bearer <TOKEN>'
/// ```
#[allow(clippy::too_many_arguments)]
#[put("/playout/config/{id}")]
#[protect(
    any("Role::GlobalAdmin", "Role::ChannelAdmin"),
    ty = "Role",
    expr = "user.channels.contains(&*id) || role.has_authority(&Role::GlobalAdmin)"
)]
async fn update_playout_config(
    pool: web::Data<Pool<Sqlite>>,
    id: web::Path<i32>,
    mut data: web::Json<PlayoutConfig>,
    controllers: web::Data<Mutex<ChannelController>>,
    role: AuthDetails<Role>,
    user: web::ReqData<UserMeta>,
    mail_queues: web::Data<Mutex<Vec<Arc<Mutex<MailQueue>>>>>,
) -> Result<impl Responder, ServiceError> {
    let manager = controllers
        .lock()
        .await
        .get(*id)
        .await
        .ok_or(ServiceError::BadRequest("Channel not found".to_string()))?;
    let p = manager.channel.lock().await.storage.clone();
    let storage = Path::new(&p.cleaned_path);
    let config_id = manager.config.lock().await.general.id;

    let mut logo = String::from(&data.processing.logo);
    let mut filler = String::from(&data.storage.filler);
    let mut font = String::from(&data.text.font);
    if !p.is_s3() {
        (_, _, logo) = norm_abs_path(storage, &data.processing.logo)?;
        (_, _, filler) = norm_abs_path(storage, &data.storage.filler)?;
        (_, _, font) = norm_abs_path(storage, &data.text.font)?;
    }

    data.processing.logo = logo;
    data.storage.filler = filler;
    data.text.font = font;

    handles::update_configuration(&pool, config_id, data.into_inner()).await?;
    let new_config = get_config(&pool, *id).await?;
    let mut queues = mail_queues.lock().await;

    for queue in queues.iter_mut() {
        let mut queue_lock = queue.lock().await;

        if queue_lock.id == *id {
            if queue_lock.config.recipient != new_config.mail.recipient {
                queue_lock.clear_raw();
            }

            queue_lock.update(new_config.mail.clone());
            break;
        }
    }

    manager.update_config(new_config).await;

    Ok(web::Json("Update success"))
}

/// #### Text Presets
///
/// Text presets are made for sending text messages to the ffplayout engine, to overlay them as a lower third.
///
/// **Get all Presets**
///
/// ```BASH
/// curl -X GET http://127.0.0.1:8787/api/presets/1 -H 'Content-Type: application/json' \
/// -H 'Authorization: Bearer <TOKEN>'
/// ```
#[get("/presets/{id}")]
#[protect(
    any("Role::GlobalAdmin", "Role::ChannelAdmin", "Role::User"),
    ty = "Role",
    expr = "user.channels.contains(&*id) || role.has_authority(&Role::GlobalAdmin)"
)]
async fn get_presets(
    pool: web::Data<Pool<Sqlite>>,
    id: web::Path<i32>,
    role: AuthDetails<Role>,
    user: web::ReqData<UserMeta>,
) -> Result<impl Responder, ServiceError> {
    if let Ok(presets) = handles::select_presets(&pool, *id).await {
        return Ok(web::Json(presets));
    }

    Err(ServiceError::InternalServerError)
}

/// **Update Preset**
///
/// ```BASH
/// curl -X PUT http://127.0.0.1:8787/api/presets/1 -H 'Content-Type: application/json' \
/// -d '{ "name": "<PRESET NAME>", "text": "<TEXT>", "x": "<X>", "y": "<Y>", "fontsize": 24, "line_spacing": 4, "fontcolor": "#ffffff", "box": 1, "boxcolor": "#000000", "boxborderw": 4, "alpha": 1.0, "channel_id": 1 }' \
/// -H 'Authorization: Bearer <TOKEN>'
/// ```
#[put("/presets/{channel}/{id}")]
#[protect(
    any("Role::GlobalAdmin", "Role::ChannelAdmin", "Role::User"),
    ty = "Role",
    expr = "user.channels.contains(&path.0) || role.has_authority(&Role::GlobalAdmin)"
)]
async fn update_preset(
    pool: web::Data<Pool<Sqlite>>,
    path: web::Path<(i32, i32)>,
    data: web::Json<TextPreset>,
    role: AuthDetails<Role>,
    user: web::ReqData<UserMeta>,
) -> Result<impl Responder, ServiceError> {
    let (_, id) = path.into_inner();

    if handles::update_preset(&pool, &id, data.into_inner())
        .await
        .is_ok()
    {
        return Ok("Update Success");
    }

    Err(ServiceError::InternalServerError)
}

/// **Add new Preset**
///
/// ```BASH
/// curl -X POST http://127.0.0.1:8787/api/presets/1/ -H 'Content-Type: application/json' \
/// -d '{ "name": "<PRESET NAME>", "text": "TEXT>", "x": "<X>", "y": "<Y>", "fontsize": 24, "line_spacing": 4, "fontcolor": "#ffffff", "box": 1, "boxcolor": "#000000", "boxborderw": 4, "alpha": 1.0, "channel_id": 1 }' \
/// -H 'Authorization: Bearer <TOKEN>'
/// ```
#[post("/presets/{id}/")]
#[protect(
    any("Role::GlobalAdmin", "Role::ChannelAdmin", "Role::User"),
    ty = "Role",
    expr = "user.channels.contains(&*id) || role.has_authority(&Role::GlobalAdmin)"
)]
async fn add_preset(
    pool: web::Data<Pool<Sqlite>>,
    id: web::Path<i32>,
    data: web::Json<TextPreset>,
    role: AuthDetails<Role>,
    user: web::ReqData<UserMeta>,
) -> Result<impl Responder, ServiceError> {
    if handles::insert_preset(&pool, data.into_inner())
        .await
        .is_ok()
    {
        return Ok("Add preset Success");
    }

    Err(ServiceError::InternalServerError)
}

/// **Delete Preset**
///
/// ```BASH
/// curl -X DELETE http://127.0.0.1:8787/api/presets/1/1 -H 'Content-Type: application/json' \
/// -H 'Authorization: Bearer <TOKEN>'
/// ```
#[delete("/presets/{channel}/{id}")]
#[protect(
    any("Role::GlobalAdmin", "Role::ChannelAdmin", "Role::User"),
    ty = "Role",
    expr = "user.channels.contains(&path.0) || role.has_authority(&Role::GlobalAdmin)"
)]
async fn delete_preset(
    pool: web::Data<Pool<Sqlite>>,
    path: web::Path<(i32, i32)>,
    role: AuthDetails<Role>,
    user: web::ReqData<UserMeta>,
) -> Result<impl Responder, ServiceError> {
    let (_, id) = path.into_inner();

    if handles::delete_preset(&pool, &id).await.is_ok() {
        return Ok("Delete preset Success");
    }

    Err(ServiceError::InternalServerError)
}

/// ### ffplayout controlling
///
/// here we communicate with the engine for:
/// - jump to last or next clip
/// - reset playlist state
/// - get infos about current, next, last clip
/// - send text to the engine, for overlaying it (as lower third etc.)
///
/// **Send Text to ffplayout**
///
/// ```BASH
/// curl -X POST http://127.0.0.1:8787/api/control/1/text/ \
/// -H 'Content-Type: application/json' -H 'Authorization: Bearer <TOKEN>' \
/// -d '{"text": "Hello from ffplayout", "x": "(w-text_w)/2", "y": "(h-text_h)/2", fontsize": "24", "line_spacing": "4", "fontcolor": "#ffffff", "box": "1", "boxcolor": "#000000", "boxborderw": "4", "alpha": "1.0"}'
/// ```
#[post("/control/{id}/text/")]
#[protect(
    any("Role::GlobalAdmin", "Role::ChannelAdmin", "Role::User"),
    ty = "Role",
    expr = "user.channels.contains(&*id) || role.has_authority(&Role::GlobalAdmin)"
)]
pub async fn send_text_message(
    id: web::Path<i32>,
    data: web::Json<TextFilter>,
    controllers: web::Data<Mutex<ChannelController>>,
    role: AuthDetails<Role>,
    user: web::ReqData<UserMeta>,
) -> Result<impl Responder, ServiceError> {
    let manager = controllers
        .lock()
        .await
        .get(*id)
        .await
        .ok_or(ServiceError::BadRequest("Channel not found".to_string()))?;

    match send_message(manager, data.into_inner()).await {
        Ok(res) => Ok(web::Json(res)),
        Err(e) => Err(e),
    }
}

/// **Control Playout**
///
/// - next
/// - back
/// - reset
///
/// ```BASH
/// curl -X POST http://127.0.0.1:8787/api/control/1/playout/ -H 'Content-Type: application/json'
/// -d '{ "command": "reset" }' -H 'Authorization: Bearer <TOKEN>'
/// ```
#[post("/control/{id}/playout/")]
#[protect(
    any("Role::GlobalAdmin", "Role::ChannelAdmin", "Role::User"),
    ty = "Role",
    expr = "user.channels.contains(&*id) || role.has_authority(&Role::GlobalAdmin)"
)]
pub async fn control_playout(
    pool: web::Data<Pool<Sqlite>>,
    id: web::Path<i32>,
    control: web::Json<ControlParams>,
    controllers: web::Data<Mutex<ChannelController>>,
    role: AuthDetails<Role>,
    user: web::ReqData<UserMeta>,
) -> Result<impl Responder, ServiceError> {
    let manager = controllers
        .lock()
        .await
        .get(*id)
        .await
        .ok_or(ServiceError::BadRequest("Channel not found".to_string()))?;

    if manager.is_processing.load(Ordering::SeqCst) {
        return Err(ServiceError::Conflict(
            "A command is already being processed, please wait".to_string(),
        ));
    }

    manager.is_processing.store(true, Ordering::SeqCst);

    let resp = match control_state(&pool, &manager, &control.control).await {
        Ok(res) => Ok(web::Json(res)),
        Err(e) => Err(e),
    };

    manager.is_processing.store(false, Ordering::SeqCst);

    resp
}

/// **Get current Clip**
///
/// ```BASH
/// curl -X GET http://127.0.0.1:8787/api/control/1/media/current
/// -H 'Content-Type: application/json' -H 'Authorization: Bearer <TOKEN>'
/// ```
///
/// **Response:**
///
/// ```JSON
///     {
///       "media": {
///         "category": "",
///         "duration": 154.2,
///         "out": 154.2,
///         "in": 0.0,
///         "source": "/opt/tv-media/clip.mp4"
///       },
///       "index": 39,
///       "ingest": false,
///       "mode": "playlist",
///       "played": 67.808
///     }
/// ```
#[get("/control/{id}/media/current")]
#[protect(
    any("Role::GlobalAdmin", "Role::ChannelAdmin", "Role::User"),
    ty = "Role",
    expr = "user.channels.contains(&*id) || role.has_authority(&Role::GlobalAdmin)"
)]
pub async fn media_current(
    id: web::Path<i32>,
    controllers: web::Data<Mutex<ChannelController>>,
    role: AuthDetails<Role>,
    user: web::ReqData<UserMeta>,
) -> Result<impl Responder, ServiceError> {
    let manager = controllers
        .lock()
        .await
        .get(*id)
        .await
        .ok_or(ServiceError::BadRequest("Channel not found".to_string()))?;
    let media_map = get_data_map(&manager).await;

    Ok(web::Json(media_map))
}

/// #### ffplayout Process Control
///
/// Control ffplayout process, like:
/// - start
/// - stop
/// - restart
/// - status
///
/// ```BASH
/// curl -X POST http://127.0.0.1:8787/api/control/1/process/
/// -H 'Content-Type: application/json' -H 'Authorization: Bearer <TOKEN>'
/// -d '{"command": "start"}'
/// ```
#[post("/control/{id}/process/")]
#[protect(
    any("Role::GlobalAdmin", "Role::ChannelAdmin", "Role::User"),
    ty = "Role",
    expr = "user.channels.contains(&*id) || role.has_authority(&Role::GlobalAdmin)"
)]
pub async fn process_control(
    id: web::Path<i32>,
    proc: web::Json<Process>,
    controllers: web::Data<Mutex<ChannelController>>,
    role: AuthDetails<Role>,
    user: web::ReqData<UserMeta>,
) -> Result<impl Responder, ServiceError> {
    let manager = controllers
        .lock()
        .await
        .get(*id)
        .await
        .ok_or(ServiceError::BadRequest("Channel not found".to_string()))?;
    manager.list_init.store(true, Ordering::SeqCst);

    if manager.is_processing.load(Ordering::SeqCst) {
        return Err(ServiceError::Conflict(
            "A command is already being processed, please wait".to_string(),
        ));
    }

    manager.is_processing.store(true, Ordering::SeqCst);

    match proc.into_inner().command {
        ProcessCtl::Status => {
            manager.is_processing.store(false, Ordering::SeqCst);

            if manager.is_alive.load(Ordering::SeqCst) {
                return Ok(web::Json("active"));
            }
            return Ok(web::Json("not running"));
        }
        ProcessCtl::Start => {
            // to-do : here is process of start streaming
            if !manager.is_alive.load(Ordering::SeqCst) {
                manager.channel.lock().await.active = true;
                manager.start().await?;
            }
        }
        ProcessCtl::Stop => {
            manager.channel.lock().await.active = false;
            manager.stop_all(true).await?;
        }
        ProcessCtl::Restart => {
            manager.stop_all(false).await?;
            tokio::time::sleep(tokio::time::Duration::from_millis(2000)).await;

            if !manager.is_alive.load(Ordering::SeqCst) {
                manager.start().await?;
            }
        }
    }

    manager.is_processing.store(false, Ordering::SeqCst);

    Ok(web::Json("Success"))
}

/// #### ffplayout Playlist Operations
///
/// **Get playlist**
///
/// ```BASH
/// curl -X GET http://127.0.0.1:8787/api/playlist/1?date=2022-06-20
/// -H 'Content-Type: application/json' -H 'Authorization: Bearer <TOKEN>'
/// ```
#[get("/playlist/{id}")]
#[protect(
    any("Role::GlobalAdmin", "Role::ChannelAdmin", "Role::User"),
    ty = "Role",
    expr = "user.channels.contains(&*id) || role.has_authority(&Role::GlobalAdmin)"
)]
pub async fn get_playlist(
    id: web::Path<i32>,
    obj: web::Query<DateObj>,
    controllers: web::Data<Mutex<ChannelController>>,
    role: AuthDetails<Role>,
    user: web::ReqData<UserMeta>,
) -> Result<impl Responder, ServiceError> {
    let manager = controllers
        .lock()
        .await
        .get(*id)
        .await
        .ok_or(ServiceError::BadRequest("Channel not found".to_string()))?;
    let config = manager.config.lock().await.clone();

    match read_playlist(&config, obj.date.clone()).await {
        Ok(playlist) => Ok(web::Json(playlist)),
        Err(e) => Err(e),
    }
}

/// **Save playlist**
///
/// ```BASH
/// curl -X POST http://127.0.0.1:8787/api/playlist/1/
/// -H 'Content-Type: application/json' -H 'Authorization: Bearer <TOKEN>'
/// --data "{<JSON playlist data>}"
/// ```
#[post("/playlist/{id}/")]
#[protect(
    any("Role::GlobalAdmin", "Role::ChannelAdmin", "Role::User"),
    ty = "Role",
    expr = "user.channels.contains(&*id) || role.has_authority(&Role::GlobalAdmin)"
)]
pub async fn save_playlist(
    // to-do: look at this!!!!
    id: web::Path<i32>,
    data: web::Json<JsonPlaylist>,
    controllers: web::Data<Mutex<ChannelController>>,
    role: AuthDetails<Role>,
    user: web::ReqData<UserMeta>,
) -> Result<impl Responder, ServiceError> {
    let manager = controllers
        .lock()
        .await
        .get(*id)
        .await
        .ok_or(ServiceError::BadRequest("Channel not found".to_string()))?;
    let config = manager.config.lock().await.clone();

    match write_playlist(&config, data.into_inner()).await {
        Ok(res) => Ok(web::Json(res)),
        Err(e) => Err(e),
    }
}

/// **Generate Playlist**
///
/// A new playlist will be generated and response.
///
/// ```BASH
/// curl -X POST http://127.0.0.1:8787/api/playlist/1/generate/2022-06-20
/// -H 'Content-Type: application/json' -H 'Authorization: Bearer <TOKEN>'
/// /// --data '{ "paths": [<list of paths>] }' # <- data is optional
/// ```
///
/// Or with template:
/// ```BASH
/// curl -X POST http://127.0.0.1:8787/api/playlist/1/generate/2023-00-05
/// -H 'Content-Type: application/json' -H 'Authorization: Bearer <TOKEN>'
/// --data '{"template": {"sources": [\
///            {"start": "00:00:00", "duration": "10:00:00", "shuffle": true, "paths": ["path/1", "path/2"]}, \
///            {"start": "10:00:00", "duration": "14:00:00", "shuffle": false, "paths": ["path/3", "path/4"]}]}}'
/// ```
#[post("/playlist/{id}/generate/{date}")]
#[protect(
    any("Role::GlobalAdmin", "Role::ChannelAdmin", "Role::User"),
    ty = "Role",
    expr = "user.channels.contains(&params.0) || role.has_authority(&Role::GlobalAdmin)"
)]
pub async fn gen_playlist(
    // to-do: look at this!!!!
    params: web::Path<(i32, String)>,
    data: Option<web::Json<PathsObj>>,
    controllers: web::Data<Mutex<ChannelController>>,
    role: AuthDetails<Role>,
    user: web::ReqData<UserMeta>,
) -> Result<impl Responder, ServiceError> {
    let (id, date) = params.into_inner();
    let manager = controllers
        .lock()
        .await
        .get(id)
        .await
        .ok_or(ServiceError::BadRequest("Channel not found".to_string()))?;
    manager.config.lock().await.general.generate = Some(vec![date.clone()]);
    let storage = manager.config.lock().await.channel.storage.clone();

    if let Some(obj) = data {
        if let Some(paths) = &obj.paths {
            let mut path_list = vec![];

            for path in paths {
                let (p, _, _) = norm_abs_path(&storage, path)?;

                path_list.push(p);
            }

            manager.config.lock().await.storage.paths = path_list;
        }

        manager
            .config
            .lock()
            .await
            .general
            .template
            .clone_from(&obj.template);
    }

    match generate_playlist(manager).await {
        Ok(playlist) => Ok(web::Json(playlist)),
        Err(e) => Err(e),
    }
}

/// **Delete Playlist**
///
/// ```BASH
/// curl -X DELETE http://127.0.0.1:8787/api/playlist/1/2022-06-20
/// -H 'Content-Type: application/json' -H 'Authorization: Bearer <TOKEN>'
/// ```
#[delete("/playlist/{id}/{date}")]
#[protect(
    any("Role::GlobalAdmin", "Role::ChannelAdmin", "Role::User"),
    ty = "Role",
    expr = "user.channels.contains(&params.0) || role.has_authority(&Role::GlobalAdmin)"
)]
pub async fn del_playlist(
    params: web::Path<(i32, String)>,
    controllers: web::Data<Mutex<ChannelController>>,
    role: AuthDetails<Role>,
    user: web::ReqData<UserMeta>,
) -> Result<impl Responder, ServiceError> {
    let (id, date) = params.into_inner();
    let manager = controllers
        .lock()
        .await
        .get(id)
        .await
        .ok_or(ServiceError::BadRequest("Channel not found".to_string()))?;
    let config = manager.config.lock().await.clone();

    match delete_playlist(&config, &date).await {
        Ok(m) => Ok(web::Json(m)),
        Err(e) => Err(e),
    }
}

/// ### Log file
///
/// **Read Log File**
///
/// ```BASH
/// curl -X GET http://127.0.0.1:8787/api/log/1?date=2022-06-20
/// -H 'Content-Type: application/json' -H 'Authorization: Bearer <TOKEN>'
/// ```
#[get("/log/{id}")]
#[protect(
    any("Role::GlobalAdmin", "Role::ChannelAdmin", "Role::User"),
    ty = "Role",
    expr = "user.channels.contains(&*id) || role.has_authority(&Role::GlobalAdmin)"
)]
pub async fn get_log(
    id: web::Path<i32>,
    log: web::Query<DateObj>,
    role: AuthDetails<Role>,
    user: web::ReqData<UserMeta>,
) -> Result<impl Responder, ServiceError> {
    read_log_file(&id, &log.date).await
}

/// ### File Operations
///
/// **Get File/Folder List**
///
/// ```BASH
/// curl -X POST http://127.0.0.1:8787/api/file/1/browse/ -H 'Content-Type: application/json'
/// -d '{ "source": "/" }' -H 'Authorization: Bearer <TOKEN>'
/// ```
#[post("/file/{id}/browse/")]
#[protect(
    any("Role::GlobalAdmin", "Role::ChannelAdmin", "Role::User"),
    ty = "Role",
    expr = "user.channels.contains(&*id) || role.has_authority(&Role::GlobalAdmin)"
)]
pub async fn file_browser(
    id: web::Path<i32>,
    data: web::Json<PathObject>,
    controllers: web::Data<Mutex<ChannelController>>,
    role: AuthDetails<Role>,
    user: web::ReqData<UserMeta>,
    durations: web::Data<MediaMap>,
) -> Result<impl Responder, ServiceError> {
    let manager = controllers
        .lock()
        .await
        .get(*id)
        .await
        .ok_or(ServiceError::BadRequest("Channel not found".to_string()))?;
    let channel_extensions = manager.channel.lock().await.extra_extensions.clone();
    let storage = manager.config.lock().await.channel.storage.clean();
    let mut extensions = manager.config.lock().await.storage.extensions.clone();

<<<<<<< HEAD
    match browser(&config, &channel, &data.into_inner(), durations).await {
=======
    let mut extra_extensions = channel_extensions
        .split(',')
        .map(Into::into)
        .collect::<Vec<String>>();

    extensions.append(&mut extra_extensions);

    match browser(&storage, extensions, &data.into_inner()).await {
>>>>>>> 9ef0335e
        Ok(obj) => Ok(web::Json(obj)),
        Err(e) => Err(e),
    }
}

/// **Create Folder**
///
/// ```BASH
/// curl -X POST http://127.0.0.1:8787/api/file/1/create-folder/ -H 'Content-Type: application/json'
/// -d '{"source": "<FOLDER PATH>"}' -H 'Authorization: Bearer <TOKEN>'
/// ```
#[post("/file/{id}/create-folder/")]
#[protect(
    any("Role::GlobalAdmin", "Role::ChannelAdmin", "Role::User"),
    ty = "Role",
    expr = "user.channels.contains(&*id) || role.has_authority(&Role::GlobalAdmin)"
)]
pub async fn add_dir(
    id: web::Path<i32>,
    data: web::Json<PathObject>,
    controllers: web::Data<Mutex<ChannelController>>,
    role: AuthDetails<Role>,
    user: web::ReqData<UserMeta>,
) -> Result<HttpResponse, ServiceError> {
    let manager = controllers
        .lock()
        .await
        .get(*id)
        .await
        .ok_or(ServiceError::BadRequest("Channel not found".to_string()))?;
    let storage = manager.config.lock().await.channel.storage.clone();

    create_directory(&storage, &data.into_inner()).await
}

/// **Rename File**
///
/// ```BASH
/// curl -X POST http://127.0.0.1:8787/api/file/1/rename/ -H 'Content-Type: application/json'
/// -d '{"source": "<SOURCE>", "target": "<TARGET>"}' -H 'Authorization: Bearer <TOKEN>'
/// ```
#[post("/file/{id}/rename/")]
#[protect(
    any("Role::GlobalAdmin", "Role::ChannelAdmin", "Role::User"),
    ty = "Role",
    expr = "user.channels.contains(&*id) || role.has_authority(&Role::GlobalAdmin)"
)]
pub async fn move_rename(
    id: web::Path<i32>,
    data: web::Json<MoveObject>,
    controllers: web::Data<Mutex<ChannelController>>,
    role: AuthDetails<Role>,
    user: web::ReqData<UserMeta>,
    duration: web::Data<MediaMap>,
) -> Result<impl Responder, ServiceError> {
    let manager = controllers
        .lock()
        .await
        .get(*id)
        .await
        .ok_or(ServiceError::BadRequest("Channel not found".to_string()))?;
    let storage = manager.config.lock().await.channel.storage.clone();

<<<<<<< HEAD
    match rename_file(&config, &data.into_inner(), duration).await {
=======
    match rename_file(&storage, &data.into_inner()).await {
>>>>>>> 9ef0335e
        Ok(obj) => Ok(web::Json(obj)),
        Err(e) => Err(e),
    }
}

/// **Remove File/Folder**
///
/// ```BASH
/// curl -X POST http://127.0.0.1:8787/api/file/1/remove/ -H 'Content-Type: application/json'
/// -d '{"source": "<SOURCE>"}' -H 'Authorization: Bearer <TOKEN>'
/// ```
#[post("/file/{id}/remove/")]
#[protect(
    any("Role::GlobalAdmin", "Role::ChannelAdmin", "Role::User"),
    ty = "Role",
    expr = "user.channels.contains(&*id) || role.has_authority(&Role::GlobalAdmin)"
)]
pub async fn remove(
    id: web::Path<i32>,
    data: web::Json<PathObject>,
    controllers: web::Data<Mutex<ChannelController>>,
    role: AuthDetails<Role>,
    user: web::ReqData<UserMeta>,
    duration: web::Data<MediaMap>,
) -> Result<impl Responder, ServiceError> {
    let manager = controllers
        .lock()
        .await
        .get(*id)
        .await
        .ok_or(ServiceError::BadRequest("Channel not found".to_string()))?;
    let storage = manager.config.lock().await.channel.storage.clone();
    let recursive = data.recursive;

<<<<<<< HEAD
    match remove_file_or_folder(&config, &data.into_inner().source, recursive, duration).await {
=======
    match remove_file_or_folder(&storage, &data.into_inner().source, recursive).await {
>>>>>>> 9ef0335e
        Ok(obj) => Ok(web::Json(obj)),
        Err(e) => Err(e),
    }
}

/// **Upload File**
///
/// ```BASH
/// curl -X PUT http://127.0.0.1:8787/api/file/1/upload/ -H 'Authorization: Bearer <TOKEN>'
/// -F "file=@file.mp4"
/// ```
#[allow(clippy::too_many_arguments)]
#[put("/file/{id}/upload/")]
#[protect(
    any("Role::GlobalAdmin", "Role::ChannelAdmin", "Role::User"),
    ty = "Role",
    expr = "user.channels.contains(&*id) || role.has_authority(&Role::GlobalAdmin)"
)]
async fn save_file(
    id: web::Path<i32>,
    req: HttpRequest,
    payload: Multipart,
    obj: web::Query<FileObj>,
    controllers: web::Data<Mutex<ChannelController>>,
    role: AuthDetails<Role>,
    user: web::ReqData<UserMeta>,
) -> Result<HttpResponse, ServiceError> {
    let manager = controllers
        .lock()
        .await
        .get(*id)
        .await
        .ok_or(ServiceError::BadRequest("Channel not found".to_string()))?;
    let storage = manager.config.lock().await.channel.storage.clone();

    let size: u64 = req
        .headers()
        .get("content-length")
        .and_then(|cl| cl.to_str().ok())
        .and_then(|cls| cls.parse().ok())
        .unwrap_or(0);

    upload(&storage, size, payload, &obj.path, false).await
}

/// **Get File**
///
/// Can be used for preview video files
///
/// ```BASH
/// curl -X GET http://127.0.0.1:8787/file/1/path/to/file.mp4
/// ```
#[get("/file/{id}/{filename:.*}")]
async fn get_file(
    req: HttpRequest,
    controllers: web::Data<Mutex<ChannelController>>,
    // ) -> Result<actix_files::NamedFile, ServiceError> {
) -> Result<HttpResponse, ServiceError> {
    let id: i32 = req.match_info().query("id").parse()?;
    let manager = controllers
        .lock()
        .await
        .get(id)
        .await
        .ok_or(ServiceError::BadRequest("Channel not found".to_string()))?;
    let config = manager.config.lock().await;
    let storage = config.channel.storage.clone();
    let file_path = req.match_info().query("filename");

    if config.channel.s3_storage.is_some() {
        let bucket: &str = config.channel.s3_storage.as_ref().unwrap().bucket.as_str();
        let s3_obj_key = file_path.strip_prefix(bucket).unwrap_or(file_path);
        let s3_client = config.channel.s3_storage.as_ref().unwrap().client.clone();
        let expires_in = S3_DEFAULT_PRESIGNEDURL_EXP as u64;

        let s3_obj_url =
            s3_utils::s3_get_object(&s3_client, bucket, s3_obj_key, expires_in).await?;

        // Redirect to the pre-signed S3 URL
        Ok(HttpResponse::build(StatusCode::FOUND)
            .append_header(("Location", s3_obj_url))
            .finish())
    } else {
        let (path, _, _) = norm_abs_path(&storage, file_path)?;
        let file = actix_files::NamedFile::open(&path)?.use_last_modified(true);
        let response = file
            .set_content_disposition(ContentDisposition {
                disposition: DispositionType::Attachment,
                parameters: vec![],
            })
            .into_response(&req);
        Ok(response)
    }
}

/// **Get Public**
///
/// Can be used for HLS Playlist and other static files in public folder
///
/// ```BASH
/// curl -X GET http://127.0.0.1:8787/1/live/stream.m3u8
/// ```
#[get("/{id}/{public:live|preview|public}/{file_stem:.*}")]
async fn get_public(
    path: web::Path<(i32, String, String)>,
    controllers: web::Data<Mutex<ChannelController>>,
) -> Result<actix_files::NamedFile, ServiceError> {
    let (id, public, file_stem) = path.into_inner();

    let absolute_path = if file_stem.ends_with(".ts")
        || file_stem.ends_with(".m3u8")
        || file_stem.ends_with(".vtt")
    {
        let manager = controllers
            .lock()
            .await
            .get(id)
            .await
            .ok_or(ServiceError::BadRequest("Channel not found".to_string()))?;
        let config = manager.config.lock().await;
        config.channel.public.join(public)
    } else {
        public_path()
    }
    .clean();

    let path = absolute_path.join(file_stem.as_str());
    let file = actix_files::NamedFile::open(path)?;

    Ok(file
        .use_last_modified(true)
        .set_content_disposition(ContentDisposition {
            disposition: DispositionType::Attachment,
            parameters: vec![],
        }))
}

/// **Import playlist**
///
/// Import text/m3u file and convert it to a playlist
/// lines with leading "#" will be ignore
///
/// ```BASH
/// curl -X PUT http://127.0.0.1:8787/api/file/1/import/ -H 'Authorization: Bearer <TOKEN>'
/// -F "file=@list.m3u"
/// ```
#[allow(clippy::too_many_arguments)]
#[put("/file/{id}/import/")]
#[protect(
    any("Role::GlobalAdmin", "Role::ChannelAdmin", "Role::User"),
    ty = "Role",
    expr = "user.channels.contains(&*id) || role.has_authority(&Role::GlobalAdmin)"
)]
async fn import_playlist(
    id: web::Path<i32>,
    req: HttpRequest,
    payload: Multipart,
    obj: web::Query<ImportObj>,
    controllers: web::Data<Mutex<ChannelController>>,
    role: AuthDetails<Role>,
    user: web::ReqData<UserMeta>,
) -> Result<HttpResponse, ServiceError> {
    let manager = controllers
        .lock()
        .await
        .get(*id)
        .await
        .ok_or(ServiceError::BadRequest("Channel not found".to_string()))?;
    let channel_name = manager.channel.lock().await.name.clone();
    let storage = manager.config.lock().await.channel.storage.clone();
    let playlists = manager.config.lock().await.channel.playlists.clone();
    let file = obj.file.file_name().unwrap_or_default();
    let path = env::temp_dir().join(file);
    let path_clone = path.clone();
    let size: u64 = req
        .headers()
        .get("content-length")
        .and_then(|cl| cl.to_str().ok())
        .and_then(|cls| cls.parse().ok())
        .unwrap_or(0);

    upload(&storage, size, payload, &path, true).await?;

    let response = import_file(&playlists, &obj.date, Some(channel_name), &path_clone).await?;

    fs::remove_file(path).await?;

    Ok(HttpResponse::Ok().body(response))
}

/// **Program info**
///
/// Get program infos about given date, or current day
///
/// Examples:
///
/// * get program from current day
/// ```BASH
/// curl -X GET http://127.0.0.1:8787/api/program/1/ -H 'Authorization: Bearer <TOKEN>'
/// ```
///
/// * get a program range between two dates
/// ```BASH
/// curl -X GET http://127.0.0.1:8787/api/program/1/?start_after=2022-11-13T12:00:00&start_before=2022-11-20T11:59:59 \
/// -H 'Authorization: Bearer <TOKEN>'
/// ```
///
/// * get program from give day
/// ```BASH
/// curl -X GET http://127.0.0.1:8787/api/program/1/?start_after=2022-11-13T10:00:00 \
/// -H 'Authorization: Bearer <TOKEN>'
/// ```
#[get("/program/{id}/")]
#[protect(
    any("Role::GlobalAdmin", "Role::ChannelAdmin", "Role::User"),
    ty = "Role",
    expr = "user.channels.contains(&*id) || role.has_authority(&Role::GlobalAdmin)"
)]
async fn get_program(
    id: web::Path<i32>,
    obj: web::Query<ProgramObj>,
    controllers: web::Data<Mutex<ChannelController>>,
    role: AuthDetails<Role>,
    user: web::ReqData<UserMeta>,
) -> Result<impl Responder, ServiceError> {
    let manager = controllers
        .lock()
        .await
        .get(*id)
        .await
        .ok_or(ServiceError::BadRequest("Channel not found".to_string()))?;
    let config = manager.config.lock().await.clone();
    let id = config.general.channel_id;
    let start_sec = config.playlist.start_sec.unwrap();
    let mut days = 0;
    let mut program = vec![];
    let after = obj.start_after;
    let mut before = obj.start_before;

    if after > before {
        before = chrono::Local
            .with_ymd_and_hms(after.year(), after.month(), after.day(), 23, 59, 59)
            .unwrap()
            .naive_local();
    }

    if start_sec
        > time_to_sec(
            &after.format("%H:%M:%S").to_string(),
            &config.channel.timezone,
        )
    {
        days = 1;
    }

    let date_range = get_date_range(
        id,
        &vec_strings![
            (after - TimeDelta::try_days(days).unwrap_or_default()).format("%Y-%m-%d"),
            "-",
            before.format("%Y-%m-%d")
        ],
    );

    for date in date_range {
        let mut naive = NaiveDateTime::parse_from_str(
            &format!("{date} {}", sec_to_time(start_sec)),
            "%Y-%m-%d %H:%M:%S%.3f",
        )
        .unwrap();

        let playlist = match read_playlist(&config, date.clone()).await {
            Ok(p) => p,
            Err(e) => {
                error!("Error in Playlist from {date}: {e}");
                continue;
            }
        };

        for item in playlist.program {
            let start: DateTime<Local> = Local.from_local_datetime(&naive).unwrap();

            let source = match Regex::new(&config.text.regex)
                .ok()
                .and_then(|r| r.captures(&item.source))
            {
                Some(t) => t[1].to_string(),
                None => item.source,
            };
            let p_item = ProgramItem {
                source,
                start: start.format("%Y-%m-%d %H:%M:%S%.3f%:z").to_string(),
                title: item.title,
                r#in: item.seek,
                out: item.out,
                duration: item.duration,
                category: item.category,
            };

            if naive >= after && naive <= before {
                program.push(p_item);
            }

            naive += TimeDelta::try_milliseconds(((item.out - item.seek) * 1000.0) as i64)
                .unwrap_or_default();
        }
    }

    Ok(web::Json(program))
}

/// ### System Statistics
///
/// Get statistics about CPU, Ram, Disk, etc. usage.
///
/// ```BASH
/// curl -X GET http://127.0.0.1:8787/api/system/1
/// -H 'Content-Type: application/json' -H 'Authorization: Bearer <TOKEN>'
/// ```
#[get("/system/{id}")]
#[protect(
    any("Role::GlobalAdmin", "Role::ChannelAdmin", "Role::User"),
    ty = "Role",
    expr = "user.channels.contains(&*id) || role.has_authority(&Role::GlobalAdmin)"
)]
pub async fn get_system_stat(
    id: web::Path<i32>,
    controllers: web::Data<Mutex<ChannelController>>,
    role: AuthDetails<Role>,
    user: web::ReqData<UserMeta>,
) -> Result<impl Responder, ServiceError> {
    let manager = controllers
        .lock()
        .await
        .get(*id)
        .await
        .ok_or(ServiceError::BadRequest("Channel not found".to_string()))?;
    let config = manager.config.lock().await.clone();

    let stat = web::block(move || system::stat(&config)).await?;

    Ok(web::Json(stat))
}<|MERGE_RESOLUTION|>--- conflicted
+++ resolved
@@ -1230,9 +1230,6 @@
     let storage = manager.config.lock().await.channel.storage.clean();
     let mut extensions = manager.config.lock().await.storage.extensions.clone();
 
-<<<<<<< HEAD
-    match browser(&config, &channel, &data.into_inner(), durations).await {
-=======
     let mut extra_extensions = channel_extensions
         .split(',')
         .map(Into::into)
@@ -1241,7 +1238,6 @@
     extensions.append(&mut extra_extensions);
 
     match browser(&storage, extensions, &data.into_inner()).await {
->>>>>>> 9ef0335e
         Ok(obj) => Ok(web::Json(obj)),
         Err(e) => Err(e),
     }
@@ -1305,11 +1301,7 @@
         .ok_or(ServiceError::BadRequest("Channel not found".to_string()))?;
     let storage = manager.config.lock().await.channel.storage.clone();
 
-<<<<<<< HEAD
-    match rename_file(&config, &data.into_inner(), duration).await {
-=======
-    match rename_file(&storage, &data.into_inner()).await {
->>>>>>> 9ef0335e
+    match rename_file(&storage, &data.into_inner(), duration).await {
         Ok(obj) => Ok(web::Json(obj)),
         Err(e) => Err(e),
     }
@@ -1344,11 +1336,7 @@
     let storage = manager.config.lock().await.channel.storage.clone();
     let recursive = data.recursive;
 
-<<<<<<< HEAD
-    match remove_file_or_folder(&config, &data.into_inner().source, recursive, duration).await {
-=======
-    match remove_file_or_folder(&storage, &data.into_inner().source, recursive).await {
->>>>>>> 9ef0335e
+    match remove_file_or_folder(&storage, &data.into_inner().source, recursive, duration).await {
         Ok(obj) => Ok(web::Json(obj)),
         Err(e) => Err(e),
     }
