--- conflicted
+++ resolved
@@ -68,19 +68,13 @@
     pub storage: Storage,
     pub last_date: Option<String>,
     pub time_shift: f64,
-<<<<<<< HEAD
-    // not in use currently
-    #[serde(default, skip_serializing)]
-    pub timezone: Option<String>,
-
-=======
->>>>>>> a92e86e8
     #[serde(default)]
     pub timezone: Option<Tz>,
 }
 
-impl FromRow<'_, SqliteRow> for Channel {
-    fn from_row(row: &SqliteRow) -> sqlx::Result<Self> {
+// New async function for deserialization, as `from_row` can't be async
+impl Channel {
+    pub async fn from_row_async(row: &SqliteRow) -> sqlx::Result<Self> {
         let mut timezone = None;
 
         if let Some(tz) = row
@@ -96,25 +90,6 @@
             timezone = Some(tz);
         }
 
-        Ok(Self {
-            id: row.try_get("id").unwrap_or_default(),
-            name: row.try_get("name").unwrap_or_default(),
-            preview_url: row.try_get("preview_url").unwrap_or_default(),
-            extra_extensions: row.try_get("extra_extensions").unwrap_or_default(),
-            active: row.try_get("active").unwrap_or_default(),
-            public: row.try_get("public").unwrap_or_default(),
-            playlists: row.try_get("playlists").unwrap_or_default(),
-            storage: row.try_get("storage").unwrap_or_default(),
-            last_date: row.try_get("last_date").unwrap_or_default(),
-            time_shift: row.try_get("time_shift").unwrap_or_default(),
-            timezone,
-        })
-    }
-}
-
-// New async function for deserialization, as `from_row` can't be async
-impl Channel {
-    pub async fn from_row_async(row: &SqliteRow) -> sqlx::Result<Self> {
         let original_path: String = row.try_get("storage").unwrap_or_default(); // Assuming `storage` is a string field
         let storage = Storage::new(&original_path).await?; // Use async `Storage::new`
 
@@ -129,8 +104,7 @@
             storage,
             last_date: row.try_get("last_date").unwrap_or_default(),
             time_shift: row.try_get("time_shift").unwrap_or_default(),
-            timezone: row.try_get("timezone").unwrap_or_default(),
-            utc_offset: row.try_get("utc_offset").unwrap_or_default(),
+            timezone,
         })
     }
 }
