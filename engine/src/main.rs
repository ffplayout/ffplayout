use std::{
    collections::HashSet,
    sync::{atomic::AtomicBool, Arc},
    thread,
};

use actix_web::{middleware::Logger, web, App, HttpServer};
use actix_web_httpauth::middleware::HttpAuthentication;

#[cfg(any(debug_assertions, not(feature = "embed_frontend")))]
use actix_files::Files;

#[cfg(all(not(debug_assertions), feature = "embed_frontend"))]
use actix_web_static_files::ResourceFiles;

use log::*;
use tokio::{fs::File, io::AsyncReadExt, sync::Mutex};

use ffplayout::{
    api::routes::*,
    db::{db_drop, db_pool, handles, init_globales},
    player::{
        controller::{ChannelController, ChannelManager},
        utils::{get_date, is_remote, json_validate::validate_playlist, JsonPlaylist},
    },
    sse::{broadcast::Broadcaster, routes::*, SseAuthState},
    utils::{
        args_parse::run_args,
        config::get_config,
<<<<<<< HEAD
        files::MediaMap,
=======
        errors::ProcessError,
>>>>>>> 9ef0335e
        logging::{init_logging, MailQueue},
        playlist::generate_playlist,
        time_machine::set_mock_time,
    },
    validator, ARGS,
};

#[cfg(any(debug_assertions, not(feature = "embed_frontend")))]
use ffplayout::utils::public_path;

#[cfg(all(not(debug_assertions), feature = "embed_frontend"))]
include!(concat!(env!("OUT_DIR"), "/generated.rs"));

fn thread_counter() -> usize {
    let available_threads = thread::available_parallelism()
        .map(std::num::NonZero::get)
        .unwrap_or(1);

    (available_threads / 2).max(2)
}

#[tokio::main]
async fn main() -> Result<(), ProcessError> {
    let mail_queues = Arc::new(Mutex::new(vec![]));
<<<<<<< HEAD
    let shared_duration = web::Data::new(MediaMap::create(1000));
=======
    let pool = db_pool().await?;
>>>>>>> 9ef0335e

    run_args(&pool).await?;

    if ARGS.init {
        return Ok(());
    }

    set_mock_time(&ARGS.fake_time)?;
    init_globales(&pool).await?;

    // LoggerHandle should be kept alive until the end
    let _logger = init_logging(mail_queues.clone());

    let channel_controllers = Arc::new(Mutex::new(ChannelController::new()));

    if let Some(conn) = &ARGS.listen {
        let channels = handles::select_related_channels(&pool, None).await?;

        for channel in channels.into_iter() {
            let config = get_config(&pool, channel.id).await?;
            let m_queue = Arc::new(Mutex::new(MailQueue::new(channel.id, config.mail.clone())));
            let channel_active = channel.active;
            let manager = ChannelManager::new(pool.clone(), channel, config);

            mail_queues.lock().await.push(m_queue);

            if channel_active {
                manager.start().await?;
            }

            channel_controllers.lock().await.add(manager);
        }

        let (addr, port) = conn
            .split_once(':')
            .map(|(a, p)| (a, p.parse::<u16>().ok()))
            .and_then(|(a, p)| p.map(|p| (a, p)))
            .ok_or(ProcessError::IO(
                "<ADRESSE>:<PORT> needed! For example: 127.0.0.1:8787".to_string(),
            ))?;
        let controllers = web::Data::from(channel_controllers.clone());
        let queues = web::Data::from(mail_queues);
        let auth_state = web::Data::new(SseAuthState {
            uuids: Mutex::new(HashSet::new()),
        });
        let broadcast_data = Broadcaster::create();

        info!("Running ffplayout API, listen on http://{conn}");

        let db_clone = pool.clone();

        // no 'allow origin' here, give it to the reverse proxy
        HttpServer::new(move || {
            let auth = HttpAuthentication::bearer(validator);
            let db_pool = web::Data::new(db_clone.clone());
            // Customize logging format to get IP though proxies.
            let logger = Logger::new("%{r}a \"%r\" %s %b \"%{Referer}i\" \"%{User-Agent}i\" %T")
                .exclude_regex(r"/_nuxt/*");

            let mut web_app = App::new()
                .app_data(db_pool)
                .app_data(queues.clone())
                .app_data(controllers.clone())
                .app_data(auth_state.clone())
                .app_data(shared_duration.clone()) // to-do: find proper define type
                .app_data(web::Data::from(Arc::clone(&broadcast_data)))
                .wrap(logger)
                .service(web::scope("/auth").service(login).service(refresh))
                .service(
                    web::scope("/api")
                        .wrap(auth)
                        .service(add_user)
                        .service(get_user)
                        .service(get_by_name)
                        .service(get_users)
                        .service(remove_user)
                        .service(get_advanced_config)
                        .service(update_advanced_config)
                        .service(get_playout_config)
                        .service(update_playout_config)
                        .service(add_preset)
                        .service(get_presets)
                        .service(update_preset)
                        .service(delete_preset)
                        .service(get_channel)
                        .service(get_all_channels)
                        .service(patch_channel)
                        .service(add_channel)
                        .service(remove_channel)
                        .service(update_user)
                        .service(send_text_message)
                        .service(control_playout)
                        .service(media_current)
                        .service(process_control)
                        .service(get_playlist)
                        .service(save_playlist)
                        .service(gen_playlist)
                        .service(del_playlist)
                        .service(get_log)
                        .service(file_browser)
                        .service(add_dir)
                        .service(move_rename)
                        .service(remove)
                        .service(save_file)
                        .service(import_playlist)
                        .service(get_program)
                        .service(get_system_stat)
                        .service(generate_uuid),
                )
                .service(
                    web::scope("/data")
                        .service(validate_uuid)
                        .service(event_stream),
                )
                .service(get_file)
                .service(get_public);

            #[cfg(all(not(debug_assertions), feature = "embed_frontend"))]
            {
                // in release mode embed frontend
                let generated = generate();
                web_app =
                    web_app.service(ResourceFiles::new("/", generated).resolve_not_found_to_root());
            }

            #[cfg(any(debug_assertions, not(feature = "embed_frontend")))]
            {
                // in debug mode get frontend from path
                web_app = web_app.service(Files::new("/", public_path()).index_file("index.html"));
            }

            web_app
        })
        .bind((addr, port))?
        .workers(thread_counter())
        .run()
        .await?;
    } else if ARGS.drop_db {
        db_drop().await;
    } else if let Some(channel_ids) = &ARGS.channel {
        for (index, channel_id) in channel_ids.iter().enumerate() {
            let config = get_config(&pool, *channel_id).await?;
            let channel = handles::select_channel(&pool, channel_id).await?;
            let manager = ChannelManager::new(pool.clone(), channel, config.clone());

            if ARGS.foreground {
                let m_queue = Arc::new(Mutex::new(MailQueue::new(*channel_id, config.mail)));

                channel_controllers.lock().await.add(manager.clone());
                mail_queues.lock().await.push(m_queue);

                manager.foreground_start(index).await?;
            } else if ARGS.generate.is_some() {
                // run a simple playlist generator and save them to disk
                generate_playlist(manager).await?;
            } else if ARGS.validate {
                let mut playlist_path = config.channel.playlists.clone();
                let start_sec = config.playlist.start_sec.unwrap();
                let date = get_date(false, start_sec, false, &config.channel.timezone);

                if playlist_path.is_dir() || is_remote(&playlist_path.to_string_lossy()) {
                    let d: Vec<&str> = date.split('-').collect();
                    playlist_path = playlist_path
                        .join(d[0])
                        .join(d[1])
                        .join(date.clone())
                        .with_extension("json");
                }

                let mut f = File::options()
                    .read(true)
                    .write(false)
                    .open(&playlist_path)
                    .await?;

                let mut contents = String::new();
                f.read_to_string(&mut contents).await?;

                let playlist: JsonPlaylist = serde_json::from_str(&contents)?;

                validate_playlist(
                    config,
                    Arc::new(Mutex::new(Vec::new())),
                    playlist,
                    Arc::new(AtomicBool::new(false)),
                )
                .await;
            }
        }
    } else {
        error!(
            "Run ffplayout with correct parameters! For example:
            -l 127.0.0.1
            --channel 1 2 --foreground
            --channel 1 --generate 2025-01-20 - 2025-01-25
        Run ffplayout -h for more information."
        );
    }

    for manager in &channel_controllers.lock().await.managers {
        manager.channel.lock().await.active = false;
        manager.stop_all(false).await?;
    }

    pool.close().await;

    Ok(())
}<|MERGE_RESOLUTION|>--- conflicted
+++ resolved
@@ -27,11 +27,8 @@
     utils::{
         args_parse::run_args,
         config::get_config,
-<<<<<<< HEAD
         files::MediaMap,
-=======
         errors::ProcessError,
->>>>>>> 9ef0335e
         logging::{init_logging, MailQueue},
         playlist::generate_playlist,
         time_machine::set_mock_time,
@@ -56,11 +53,8 @@
 #[tokio::main]
 async fn main() -> Result<(), ProcessError> {
     let mail_queues = Arc::new(Mutex::new(vec![]));
-<<<<<<< HEAD
     let shared_duration = web::Data::new(MediaMap::create(1000));
-=======
     let pool = db_pool().await?;
->>>>>>> 9ef0335e
 
     run_args(&pool).await?;
 
