use std::{
    path::Path,
    sync::{
        atomic::{AtomicBool, Ordering},
        mpsc::channel,
        Arc,
    },
    time::Duration,
};

use log::*;
use notify::{
    event::{CreateKind, ModifyKind, RemoveKind, RenameMode},
    EventKind::{Create, Modify, Remove},
    RecursiveMode,
};
use notify_debouncer_full::new_debouncer;
use tokio::sync::Mutex;

use crate::utils::{config::PlayoutConfig, logging::Target, s3_utils};
use crate::{
    player::utils::{include_file_extension, Media},
    utils::s3_utils::S3_DEFAULT_PRESIGNEDURL_EXP,
};

/// Create a watcher, which monitor file changes.
/// When a change is register, update the current file list.
/// This makes it possible, to play infinitely and and always new files to it.
pub async fn watchman(
    config: PlayoutConfig,
    is_alive: Arc<AtomicBool>,
    sources: Arc<Mutex<Vec<Media>>>,
) {
    let (bucket, s3_client, is_s3) = if let Some(s3_storage) = &config.channel.s3_storage {
        (
            Some(s3_storage.bucket.clone()),
            Some(s3_storage.client.clone()),
            true,
        )
    } else {
        (None, None, false)
    };

    let id = config.general.channel_id;
    let path = Path::new(&config.channel.storage);

    if is_s3 {
        let mut list_resp = s3_client
            .clone()
            .unwrap()
            .list_objects_v2()
            .bucket(bucket.clone().unwrap())
            .prefix(path.to_string_lossy())
            .into_paginator()
            .send();

        while !is_terminated.load(Ordering::SeqCst) {
            while let Some(result) = list_resp.next().await {
                match result {
                    Ok(object) => {
                        let sources = Arc::clone(&sources);
                        let config = config.clone();
                        let client_clone = s3_client.clone();
                        let bucket_clone = bucket.clone();

                        tokio::spawn(async move {
                            let mut media_list = sources.lock().await;
                            if let Some(contents) = object.contents {
                                for object in contents {
                                    if let Some(key) = object.key {
                                        if include_file_extension(&config, Path::new(&key)) {
                                            let index = media_list.len();
                                            let presigned_url = s3_utils::s3_get_object(
                                                &client_clone.clone().unwrap(),
                                                &bucket_clone.clone().unwrap(),
                                                &key,
                                                S3_DEFAULT_PRESIGNEDURL_EXP as u64,
                                            )
                                            .await
                                            .unwrap();
                                            let media =
                                                Media::new(index, &presigned_url, false).await;

<<<<<<< HEAD
                                            media_list.push(media);
                                            info!(target: Target::file_mail(), channel = id; "Create new file: <b><magenta>{}</></b>", key);
                                        }
=======
    let (tx, rx) = channel();

    let mut debouncer = new_debouncer(Duration::from_secs(3), None, tx).unwrap();

    debouncer.watch(path, RecursiveMode::Recursive).unwrap();

    while is_alive.load(Ordering::SeqCst) {
        if let Ok(result) = rx.try_recv() {
            match result {
                Ok(events) => {
                    let sources = Arc::clone(&sources);
                    let config = config.clone();

                    tokio::spawn(async move {
                        let events: Vec<_> = events.to_vec();
                        for event in events {
                            match event.kind {
                                Create(CreateKind::File)
                                | Modify(ModifyKind::Name(RenameMode::To)) => {
                                    let new_path = &event.paths[0];

                                    if new_path.is_file()
                                        && include_file_extension(&config, new_path)
                                    {
                                        let index = sources.lock().await.len();
                                        let media =
                                            Media::new(index, &new_path.to_string_lossy(), false)
                                                .await;

                                        sources.lock().await.push(media);
                                        info!(target: Target::file_mail(), channel = id; "Create new file: <b><magenta>{new_path:?}</></b>");
>>>>>>> 9ef0335e
                                    }
                                }
                            }
                        });
                    }
                    Err(err) => {
                        eprintln!("{err:?}");
                    }
                }
            }
            tokio::time::sleep(tokio::time::Duration::from_secs(3)).await;
        }
    } else {
        if !path.exists() {
            error!(target: Target::file_mail(), channel = id; "Folder path not exists: '{path:?}'");
            panic!("Folder path not exists: '{path:?}'");
        }

        let (tx, rx) = channel();

        let mut debouncer = new_debouncer(Duration::from_secs(3), None, tx).unwrap();

        debouncer.watch(path, RecursiveMode::Recursive).unwrap();

        while !is_terminated.load(Ordering::SeqCst) {
            if let Ok(result) = rx.try_recv() {
                match result {
                    Ok(events) => {
                        let sources = Arc::clone(&sources);
                        let config = config.clone();

                        tokio::spawn(async move {
                            let events: Vec<_> = events.to_vec();
                            for event in events {
                                match event.kind {
                                    Create(CreateKind::File)
                                    | Modify(ModifyKind::Name(RenameMode::To)) => {
                                        let new_path = &event.paths[0];

                                        if new_path.is_file()
                                            && include_file_extension(&config, new_path)
                                        {
                                            let index = sources.lock().await.len();
                                            let media = Media::new(
                                                index,
                                                &new_path.to_string_lossy(),
                                                false,
                                            )
                                            .await;

                                            sources.lock().await.push(media);
                                            info!(target: Target::file_mail(), channel = id; "Create new file: <b><magenta>{new_path:?}</></b>");
                                        }
                                    }
                                    Remove(RemoveKind::File)
                                    | Modify(ModifyKind::Name(RenameMode::From)) => {
                                        let old_path = &event.paths[0];

                                        if !old_path.is_file()
                                            && include_file_extension(&config, old_path)
                                        {
                                            sources
                                                .lock()
                                                .await
                                                .retain(|x| x.source != old_path.to_string_lossy());
                                            info!(target: Target::file_mail(), channel = id; "Remove file: <b><magenta>{old_path:?}</></b>");
                                        }
                                    }
                                    Modify(ModifyKind::Name(RenameMode::Both)) => {
                                        let old_path = &event.paths[0];
                                        let new_path = &event.paths[1];

                                        let mut media_list = sources.lock().await;

                                        if let Some(index) = media_list.iter().position(|x| {
                                            *x.source == old_path.display().to_string()
                                        }) {
                                            let media = Media::new(
                                                index,
                                                &new_path.to_string_lossy(),
                                                false,
                                            )
                                            .await;
                                            media_list[index] = media;
                                            info!(target: Target::file_mail(), channel = id; "Move file: <b><magenta>{old_path:?}</></b> to <b><magenta>{new_path:?}</></b>");
                                        } else if include_file_extension(&config, new_path) {
                                            let index = media_list.len();
                                            let media = Media::new(
                                                index,
                                                &new_path.to_string_lossy(),
                                                false,
                                            )
                                            .await;

                                            media_list.push(media);
                                            info!(target: Target::file_mail(), channel = id; "Create new file: <b><magenta>{new_path:?}</></b>");
                                        }
                                    }
                                    _ => {
                                        trace!("Not tracked file event: {event:?}");
                                    }
                                }
                            }
                        });
                    }
                    Err(errors) => errors.iter().for_each(
                        |error| error!(target: Target::file_mail(), channel = id; "{error:?}"),
                    ),
                }
            }

            tokio::time::sleep(tokio::time::Duration::from_secs(3)).await;
        }
    }
}<|MERGE_RESOLUTION|>--- conflicted
+++ resolved
@@ -81,43 +81,9 @@
                                             let media =
                                                 Media::new(index, &presigned_url, false).await;
 
-<<<<<<< HEAD
                                             media_list.push(media);
                                             info!(target: Target::file_mail(), channel = id; "Create new file: <b><magenta>{}</></b>", key);
                                         }
-=======
-    let (tx, rx) = channel();
-
-    let mut debouncer = new_debouncer(Duration::from_secs(3), None, tx).unwrap();
-
-    debouncer.watch(path, RecursiveMode::Recursive).unwrap();
-
-    while is_alive.load(Ordering::SeqCst) {
-        if let Ok(result) = rx.try_recv() {
-            match result {
-                Ok(events) => {
-                    let sources = Arc::clone(&sources);
-                    let config = config.clone();
-
-                    tokio::spawn(async move {
-                        let events: Vec<_> = events.to_vec();
-                        for event in events {
-                            match event.kind {
-                                Create(CreateKind::File)
-                                | Modify(ModifyKind::Name(RenameMode::To)) => {
-                                    let new_path = &event.paths[0];
-
-                                    if new_path.is_file()
-                                        && include_file_extension(&config, new_path)
-                                    {
-                                        let index = sources.lock().await.len();
-                                        let media =
-                                            Media::new(index, &new_path.to_string_lossy(), false)
-                                                .await;
-
-                                        sources.lock().await.push(media);
-                                        info!(target: Target::file_mail(), channel = id; "Create new file: <b><magenta>{new_path:?}</></b>");
->>>>>>> 9ef0335e
                                     }
                                 }
                             }
@@ -142,12 +108,12 @@
 
         debouncer.watch(path, RecursiveMode::Recursive).unwrap();
 
-        while !is_terminated.load(Ordering::SeqCst) {
-            if let Ok(result) = rx.try_recv() {
-                match result {
-                    Ok(events) => {
-                        let sources = Arc::clone(&sources);
-                        let config = config.clone();
+    while is_alive.load(Ordering::SeqCst) {
+        if let Ok(result) = rx.try_recv() {
+            match result {
+                Ok(events) => {
+                    let sources = Arc::clone(&sources);
+                    let config = config.clone();
 
                         tokio::spawn(async move {
                             let events: Vec<_> = events.to_vec();
