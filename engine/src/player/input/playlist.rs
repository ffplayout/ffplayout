use std::{
    path::Path,
    sync::{
        atomic::{AtomicBool, Ordering},
        Arc,
    },
};

use log::*;
use tokio::sync::Mutex;

<<<<<<< HEAD
=======
use crate::db::handles;
use crate::player::{
    controller::ChannelManager,
    utils::{
        gen_dummy, get_delta, is_close, is_remote,
        json_serializer::{read_json, set_defaults},
        loop_filler, loop_image, modified_time,
        probe::MediaProbe,
        seek_and_length, time_in_seconds, JsonPlaylist, Media,
    },
};
>>>>>>> a92e86e8
use crate::utils::{
    config::{PlayoutConfig, IMAGE_FORMAT},
    logging::Target,
};
use crate::{db::handles, utils};
use crate::{
    player::{
        controller::ChannelManager,
        utils::{
            gen_dummy, get_delta, is_close, is_remote,
            json_serializer::{read_json, set_defaults},
            loop_filler, loop_image, modified_time, seek_and_length, time_in_seconds, JsonPlaylist,
            Media, MediaProbe,
        },
    },
    utils::s3_utils::S3_DEFAULT_PRESIGNEDURL_EXP,
};

/// Struct for current playlist.
///
/// Here we prepare the init clip and build a iterator where we pull our clips.
#[derive(Debug)]
pub struct CurrentProgram {
    id: i32,
    config: PlayoutConfig,
    manager: ChannelManager,
    start_sec: f64,
    length_sec: f64,
    json_playlist: JsonPlaylist,
    current_node: Media,
    is_terminated: Arc<AtomicBool>,
    last_json_path: Option<String>,
    last_node_ad: bool,
}

/// Prepare a playlist iterator.
impl CurrentProgram {
    pub async fn new(manager: ChannelManager) -> Self {
        let config = manager.config.lock().await.clone();
        let is_terminated = manager.is_terminated.clone();

        Self {
            id: config.general.channel_id,
            config: config.clone(),
            manager,
            start_sec: config.playlist.start_sec.unwrap(),
            length_sec: config.playlist.length_sec.unwrap(),
            json_playlist: JsonPlaylist::new(
                "1970-01-01".to_string(),
                config.playlist.start_sec.unwrap(),
            ),
            current_node: Media::default(),
            is_terminated,
            last_json_path: None,
            last_node_ad: false,
        }
    }

    // Check if there is no current playlist or file got updated,
    // and when is so load/reload it.
    async fn load_or_update_playlist(&mut self, seek: bool) {
        let mut get_current = false;
        let mut reload = false;

        if let Some(path) = self.json_playlist.path.clone() {
            if (Path::new(&path).is_file() || is_remote(&path))
                && self.json_playlist.modified != modified_time(&path).await
            {
                info!(target: Target::file_mail(), channel = self.id; "Reload playlist <b><magenta>{path}</></b>");
                self.manager.list_init.store(true, Ordering::SeqCst);
                get_current = true;
                reload = true;
            }
        } else {
            get_current = true;
        }

        if get_current {
            self.json_playlist = read_json(
                &mut self.config,
                self.manager.current_list.clone(),
                self.json_playlist.path.clone(),
                self.is_terminated.clone(),
                seek,
                false,
            )
            .await;

            if !reload {
                if let Some(file) = &self.json_playlist.path {
                    info!(target: Target::file_mail(), channel = self.id; "Read playlist: <b><magenta>{file}</></b>");
                }

                if *self
                    .manager
                    .channel
                    .lock()
                    .await
                    .last_date
                    .clone()
                    .unwrap_or_default()
                    != self.json_playlist.date
                {
                    self.set_status(self.json_playlist.date.clone()).await;
                }

                self.manager
                    .current_date
                    .lock()
                    .await
                    .clone_from(&self.json_playlist.date);
            }

            self.manager
                .current_list
                .lock()
                .await
                .clone_from(&self.json_playlist.program);

            if self.json_playlist.path.is_none() {
                trace!("missing playlist");

                self.current_node = Media::default();
                self.manager.list_init.store(true, Ordering::SeqCst);
                self.manager.current_index.store(0, Ordering::SeqCst);
            }
        }
    }

    // Check if day is past and it is time for a new playlist.
    async fn check_for_playlist(&mut self, seek: bool) -> bool {
        let (delta, total_delta) = get_delta(
            &self.config,
            &time_in_seconds(&self.config.channel.timezone),
        );
        let mut next = false;

        let mut duration = self.current_node.out;

        let node_index = self.current_node.index.unwrap_or_default();

        let mut next_start = self.current_node.begin.unwrap_or_default() - self.start_sec + delta;
        let last_index = self.manager.current_list.lock().await.len() - 1;

        if node_index > 0 && node_index == last_index {
            if self.current_node.duration >= self.current_node.out {
                duration = self.current_node.duration;
            }

            next_start += self.config.general.stop_threshold;
        }

        next_start += duration;

        trace!(
            "delta: {delta} | total_delta: {total_delta}, index: {node_index}, last index: {last_index} \n        next_start: {next_start} | length_sec: {} | source {}",
            self.length_sec,
            self.current_node.source
        );

        // Check if we over the target length or we are close to it, if so we load the next playlist.
        if !self.config.playlist.infinit
            && (next_start >= self.length_sec
                || is_close(total_delta, 0.0, 2.0)
                || is_close(total_delta, self.length_sec, 2.0))
        {
            trace!("get next day");
            next = true;

            self.json_playlist = read_json(
                &mut self.config,
                self.manager.current_list.clone(),
                None,
                self.is_terminated.clone(),
                false,
                true,
            )
            .await;

            if let Some(file) = &self.json_playlist.path {
                info!(target: Target::file_mail(), channel = self.id; "Read next playlist: <b><magenta>{file}</></b>");
            }

            self.manager.list_init.store(false, Ordering::SeqCst);
            self.set_status(self.json_playlist.date.clone()).await;

            self.manager
                .current_list
                .lock()
                .await
                .clone_from(&self.json_playlist.program);
            self.manager.current_index.store(0, Ordering::SeqCst);
        } else {
            self.load_or_update_playlist(seek).await;
        }

        next
    }

    async fn set_status(&mut self, date: String) {
        if self.manager.channel.lock().await.last_date != Some(date.clone())
            && self.manager.channel.lock().await.time_shift != 0.0
        {
            info!(target: Target::file_mail(), channel = self.id; "Reset playout status");
        }

        self.manager.current_date.lock().await.clone_from(&date);
        self.manager
            .channel
            .lock()
            .await
            .last_date
            .clone_from(&Some(date.clone()));
        self.manager.channel.lock().await.time_shift = 0.0;
        let db_pool = self.manager.db_pool.clone().unwrap();

        if let Err(e) =
            handles::update_stat(&db_pool, self.config.general.channel_id, Some(date), 0.0).await
        {
            error!(target: Target::file_mail(), channel = self.id; "Unable to write status: {e}");
        };
    }

    // Check if last and/or next clip is a advertisement.
    async fn last_next_ad(&mut self, node: &mut Media) {
        let index = self.manager.current_index.load(Ordering::SeqCst);
        let current_list = self.manager.current_list.lock().await;

        if index + 1 < current_list.len() && &current_list[index + 1].category == "advertisement" {
            node.next_ad = true;
        }

        if index > 0
            && index < current_list.len()
            && &current_list[index - 1].category == "advertisement"
        {
            node.last_ad = true;
        }
    }

    // Get current time and when we are before start time,
    // we add full seconds of a day to it.
    fn get_current_time(&mut self) -> f64 {
        let mut time_sec = time_in_seconds(&self.config.channel.timezone);

        if time_sec < self.start_sec {
            time_sec += 86400.0; // self.config.playlist.length_sec.unwrap();
        }

        time_sec
    }

    // On init or reload we need to seek for the current clip.
    async fn get_current_clip(&mut self) {
        let mut time_sec = self.get_current_time();
        let shift = self.manager.channel.lock().await.time_shift;

        if shift != 0.0 {
            info!(target: Target::file_mail(), channel = self.id; "Shift playlist start for <yellow>{shift:.3}</> seconds");
            time_sec += shift;
        }

        if self.config.playlist.infinit
            && self.json_playlist.length.unwrap() < 86400.0
            && time_sec > self.json_playlist.length.unwrap() + self.start_sec
        {
            self.recalculate_begin(true).await;
        }

        for (i, item) in self.manager.current_list.lock().await.iter().enumerate() {
            if item.begin.unwrap() + item.out - item.seek > time_sec {
                self.manager.list_init.store(false, Ordering::SeqCst);
                self.manager.current_index.store(i, Ordering::SeqCst);

                break;
            }
        }
    }

    // Prepare init clip.
    async fn init_clip(&mut self) -> bool {
        trace!("init_clip");
        self.get_current_clip().await;
        let mut is_filler = false;

        if !self.manager.list_init.load(Ordering::SeqCst) {
            let time_sec = self.get_current_time();
            let index = self.manager.current_index.load(Ordering::SeqCst);
            let nodes = self.manager.current_list.lock().await;
            let last_index = nodes.len() - 1;

            // de-instance node to preserve original values in list
            let mut node_clone = nodes[index].clone();

            // Important! When no manual drop is happen here, lock is still active in handle_list_init
            drop(nodes);

            trace!("Clip from init: {}", node_clone.source);

            node_clone.seek += time_sec
                - (node_clone.begin.unwrap() - self.manager.channel.lock().await.time_shift);

            self.last_next_ad(&mut node_clone).await;

            self.manager.current_index.fetch_add(1, Ordering::SeqCst);

            self.current_node =
                handle_list_init(&self.config, node_clone, &self.manager, last_index).await;

            if self
                .current_node
                .source
                .contains(&self.config.channel.storage.to_string_lossy().to_string())
                || self.current_node.source.contains("color=c=#121212")
            {
                is_filler = true;
            }
        }

        is_filler
    }

    async fn fill_end(&mut self, total_delta: f64) {
        // Fill end from playlist
        let index = self.manager.current_index.load(Ordering::SeqCst);
        let mut media = Media::new(index, "", false).await;
        media.begin = Some(time_in_seconds(&self.config.channel.timezone));
        media.duration = total_delta;
        media.out = total_delta;

        self.last_next_ad(&mut media).await;

        self.current_node = gen_source(&self.config, media, &self.manager, 0).await;

        self.manager
            .current_list
            .lock()
            .await
            .push(self.current_node.clone());

        self.current_node.last_ad = self.last_node_ad;
        self.current_node
            .add_filter(&self.config, &self.manager.filter_chain)
            .await;

        self.manager.current_index.fetch_add(1, Ordering::SeqCst);
    }

    async fn recalculate_begin(&mut self, extend: bool) {
        debug!(target: Target::file_mail(), channel = self.id; "Infinit playlist reaches end, recalculate clip begins. Extend: <yellow>{extend}</>");

        let mut time_sec = time_in_seconds(&self.config.channel.timezone);

        if extend {
            // Calculate the elapsed time since the playlist start
            let elapsed_sec = if time_sec >= self.start_sec {
                time_sec - self.start_sec
            } else {
                time_sec + 86400.0 - self.start_sec
            };

            // Time passed within the current playlist loop
            let time_in_current_loop = elapsed_sec % self.json_playlist.length.unwrap();

            // Adjust the start time so that the playlist starts at the correct point in time
            time_sec -= time_in_current_loop;
        }

        self.json_playlist.start_sec = Some(time_sec);
        set_defaults(&mut self.json_playlist);
        self.manager
            .current_list
            .lock()
            .await
            .clone_from(&self.json_playlist.program);
    }
}

/// Build the playlist iterator
impl async_iterator::Iterator for CurrentProgram {
    type Item = Media;

    async fn next(&mut self) -> Option<Self::Item> {
        self.last_json_path.clone_from(&self.json_playlist.path);
        self.last_node_ad = self.current_node.last_ad;
        self.check_for_playlist(self.manager.list_init.load(Ordering::SeqCst))
            .await;

        if self.manager.list_init.load(Ordering::SeqCst) {
            trace!("Init playlist, from next iterator");
            let init_clip_is_filler = match self.json_playlist.path {
                None => false,
                Some(_) => self.init_clip().await,
            };

            if self.manager.list_init.load(Ordering::SeqCst) && !init_clip_is_filler {
                // On init load, playlist could be not long enough, or clips are not found
                // so we fill the gap with a dummy.
                trace!("Init clip is no filler");

                let mut current_time = time_in_seconds(&self.config.channel.timezone);
                let (_, total_delta) = get_delta(&self.config, &current_time);

                if self.start_sec > current_time {
                    current_time += self.length_sec + 1.0;
                }

                let mut last_index = 0;
                let length = self.manager.current_list.lock().await.len();

                if length > 0 {
                    last_index = length - 1;
                }

                let mut media = Media::new(length, "", false).await;
                media.begin = Some(current_time);
                media.duration = total_delta;
                media.out = total_delta;

                self.last_next_ad(&mut media).await;

                self.current_node =
                    gen_source(&self.config, media, &self.manager, last_index).await;
            }
        } else if self.manager.current_index.load(Ordering::SeqCst)
            < self.manager.current_list.lock().await.len()
        {
            // get next clip from current playlist

            let mut is_last = false;
            let index = self.manager.current_index.load(Ordering::SeqCst);
            let node_list = self.manager.current_list.lock().await;
            let mut node = node_list[index].clone();
            let last_index = node_list.len() - 1;

            drop(node_list);

            if index == last_index {
                is_last = true;
            }

            self.last_next_ad(&mut node).await;

            self.current_node =
                timed_source(node, &self.config, is_last, &self.manager, last_index).await;

            self.manager.current_index.fetch_add(1, Ordering::SeqCst);
        } else {
            let (_, total_delta) = get_delta(&self.config, &self.start_sec);

            if !self.config.playlist.infinit
                && self.last_json_path == self.json_playlist.path
                && total_delta.abs() > 1.0
            {
                // Playlist is to early finish,
                // and if we have to fill it with a placeholder.
                trace!("Total delta on list end: {total_delta}");

                self.fill_end(total_delta).await;

                return Some(self.current_node.clone());
            }
            // Get first clip from next playlist.

            let c_list = self.manager.current_list.lock().await;
            let mut first_node = c_list[0].clone();

            drop(c_list);

            if self.config.playlist.infinit {
                self.recalculate_begin(false).await;
            }

            self.manager.current_index.store(0, Ordering::SeqCst);
            self.last_next_ad(&mut first_node).await;
            first_node.last_ad = self.last_node_ad;

            self.current_node = gen_source(&self.config, first_node, &self.manager, 0).await;

            self.manager.current_index.store(1, Ordering::SeqCst);
        }

        Some(self.current_node.clone())
    }
}

/// Prepare input clip:
///
/// - check begin and length from clip
/// - return clip only if we are in 24 hours time range
async fn timed_source(
    node: Media,
    config: &PlayoutConfig,
    last: bool,
    manager: &ChannelManager,
    last_index: usize,
) -> Media {
    let id = config.general.channel_id;
    let time_shift = manager.channel.lock().await.time_shift;
    let current_date = manager.current_date.lock().await.clone();
    let last_date = manager.channel.lock().await.last_date.clone();
    let (delta, total_delta) = get_delta(config, &node.begin.unwrap());
    let mut shifted_delta = delta;
    let mut new_node = node.clone();
    new_node.skip = true;

    trace!(
        "Node - begin: {} | source: {}",
        node.begin.unwrap(),
        node.source
    );
    trace!(
        "timed source is last: {last} | current_date: {current_date} | last_date: {last_date:?} | time_shift: {time_shift}"
    );

    if config.playlist.length.contains(':') {
        if Some(current_date) == last_date && time_shift != 0.0 {
            shifted_delta = delta - time_shift;

            debug!(target: Target::file_mail(), channel = id; "Delta: <yellow>{shifted_delta:.3}</>, shifted: <yellow>{delta:.3}</>");
        } else {
            debug!(target: Target::file_mail(), channel = id; "Delta: <yellow>{shifted_delta:.3}</>");
        }

        if config.general.stop_threshold > 0.0
            && shifted_delta.abs() > config.general.stop_threshold
        {
            // Handle summer/winter time changes.
            // It only checks if the time change is one hour backwards or forwards.
            // If this is enough, or if a real change needs to be checked, it needs to show production usage.
            if is_close(shifted_delta.abs(), 3600.0, config.general.stop_threshold) {
                warn!(
                    "A time change seemed to have occurred, apply time shift: <yellow>{shifted_delta:.3}</> seconds."
                );

                let db_pool = manager.db_pool.clone().unwrap();
                manager.channel.lock().await.time_shift = time_shift + shifted_delta;

                if let Err(e) =
                    tokio::runtime::Runtime::new()
                        .unwrap()
                        .block_on(handles::update_stat(
                            &db_pool,
                            id,
                            None,
                            time_shift + shifted_delta,
                        ))
                {
                    error!(target: Target::file_mail(), channel = id; "Unable to write status: {e}");
                };
            } else if manager.is_alive.load(Ordering::SeqCst) {
                error!(target: Target::file_mail(), channel = id; "Clip begin out of sync for <yellow>{delta:.3}</> seconds.");

                new_node.cmd = None;

                return new_node;
            }
        }
    }

    if (total_delta > node.out - node.seek && !last)
        || node.index.unwrap() < 2
        || !config.playlist.length.contains(':')
        || config.playlist.infinit
    {
        // when we are in the 24 hour range, get the clip
        new_node.skip = false;
        new_node = gen_source(config, node, manager, last_index).await;
    } else if total_delta <= 0.0 {
        info!(target: Target::file_mail(), channel = id; "Begin is over play time, skip: {}", node.source);
    } else if total_delta < node.duration - node.seek || last {
        new_node = handle_list_end(config, node, total_delta, manager, last_index).await;
    }

    new_node
}

async fn duplicate_for_seek_and_loop(node: &mut Media, current_list: &Arc<Mutex<Vec<Media>>>) {
    let mut nodes = current_list.lock().await;
    let index = node.index.unwrap_or_default();

    let mut node_duplicate = node.clone();
    node_duplicate.seek = 0.0;
    let orig_seek = node.seek;
    node.out = node.duration;

    if node.seek > node.duration {
        node.seek %= node.duration;

        node_duplicate.out = node_duplicate.out - orig_seek - (node.out - node.seek);
    } else {
        node_duplicate.out -= node_duplicate.duration;
    }

    if node.seek == node.out {
        node.seek = node_duplicate.seek;
        node.out = node_duplicate.out;
    } else if node_duplicate.out - node_duplicate.seek > 1.2 {
        node_duplicate.begin =
            Some(node_duplicate.begin.unwrap_or_default() + (node.out - node.seek));

        nodes.insert(index + 1, node_duplicate);

        for (i, item) in nodes.iter_mut().enumerate() {
            item.index = Some(i);
        }
    }
}

/// Generate the source CMD, or when clip not exist, get a dummy.
<<<<<<< HEAD
pub fn gen_source(
    // to-do : this is the desired loc of implementing the cmd
=======
pub async fn gen_source(
>>>>>>> a92e86e8
    config: &PlayoutConfig,
    mut node: Media,
    manager: &ChannelManager,
    last_index: usize,
) -> Media {
    if config.channel.s3_storage.is_some() {
        // to-do : implementation of the s3 presigned-url
        let cloned_source = node.source.clone();
        let s3_str = config.channel.s3_storage.as_ref().unwrap().clone();
        let bucket = &s3_str.bucket;
        let client = &s3_str.client;
        let rt = tokio::runtime::Runtime::new().unwrap();
        let presigned_url = rt
            .block_on(utils::s3_utils::s3_get_object(
                client,
                bucket,
                &cloned_source,
                S3_DEFAULT_PRESIGNEDURL_EXP as u64,
            ))
            .unwrap_or_default();
        node.source = presigned_url;
    }

    let node_index = node.index.unwrap_or_default();
    let duration = node.out - node.seek;

    if duration < 1.0 {
        warn!(
            target: Target::file_mail(), channel = config.general.channel_id;
            "Skip clip that is less then one second long (<yellow>{duration:.3}</>)."
        );

        // INFO:
        // This part has been changed twice, the last time in January 2024.
        // Better case is that it skips the short clip, especially when reloading a playlist,
        // it prevents the last clip from playing again for 1.2 seconds.
        // But the behavior needs to be observed for a longer time to be sure that it has no side effects.

        // duration = 1.2;

        // if node.seek > 1.0 {
        //     node.seek -= 1.2;
        // } else {
        //     node.out = 1.2;
        // }
        node.skip = true;
    }

    trace!("Clip new length: {duration}, duration: {}", node.duration);
    if node.probe.is_none() && !node.source.is_empty() {
        if let Err(e) = node.add_probe(true).await {
            trace!("{e:?}");
        };
    } else {
        trace!("Node has a probe...");
    }

    // separate if condition, because of node.add_probe() in last condition
    if node.probe.is_some() {
        if node
            .source
            .rsplit_once('.')
            .map(|(_, e)| e.to_lowercase())
            .filter(|c| IMAGE_FORMAT.contains(&c.as_str()))
            .is_some()
        {
            node.cmd = Some(loop_image(config, &node));
        } else {
            if node.seek > 0.0 && node.out > node.duration {
                warn!(target: Target::file_mail(), channel = config.general.channel_id; "Clip loops and has seek value: duplicate clip to separate loop and seek.");
                duplicate_for_seek_and_loop(&mut node, &manager.current_list).await;
            }

            node.cmd = Some(seek_and_length(config, &mut node));
        }
    } else {
        trace!("clip index: {node_index} | last index: {last_index}");

        // Last index is the index from the last item from the node list.
        if node_index < last_index {
            error!(target: Target::file_mail(), channel = config.general.channel_id; "Source not found: <b><magenta>{}</></b>", node.source);
        }

        let fillers = manager.filler_list.lock().await;

        // Set list_init to true, to stay in sync.
        manager.list_init.store(true, Ordering::SeqCst);

        if config.storage.filler_path.is_dir() && !fillers.is_empty() {
            let mut index = manager.filler_index.fetch_add(1, Ordering::SeqCst);

            if index > fillers.len() - 1 {
                index = 0;
            }

            let mut filler_media = fillers[index].clone();

            trace!("take filler: {}", filler_media.source);

            if index == fillers.len() - 1 {
                // reset index for next round
                manager.filler_index.store(0, Ordering::SeqCst);
            }

            if filler_media.probe.is_none() {
                if let Err(e) = filler_media.add_probe(false).await {
                    error!(target: Target::file_mail(), channel = config.general.channel_id; "{e:?}");
                };
            }

            if filler_media.duration > duration {
                filler_media.out = duration;
            }

            node.source = filler_media.source;
            node.seek = 0.0;
            node.out = filler_media.out;
            node.duration = filler_media.duration;
            node.cmd = Some(loop_filler(config, &node));
            node.probe = filler_media.probe;
        } else {
            match MediaProbe::new(&config.storage.filler_path).await {
                Ok(probe) => {
                    if config
                        .storage
                        .filler_path
                        .to_string_lossy()
                        .to_string()
                        .rsplit_once('.')
                        .map(|(_, e)| e.to_lowercase())
                        .filter(|c| IMAGE_FORMAT.contains(&c.as_str()))
                        .is_some()
                    {
                        node.source = config
                            .storage
                            .filler_path
                            .clone()
                            .to_string_lossy()
                            .to_string();
                        node.cmd = Some(loop_image(config, &node));
                        node.probe = Some(probe);
                    } else if let Some(filler_duration) = probe.clone().format.duration {
                        // Create placeholder from config filler.
                        let filler_out = filler_duration.min(duration);

                        node.source = config
                            .storage
                            .filler_path
                            .clone()
                            .to_string_lossy()
                            .to_string();
                        node.seek = 0.0;
                        node.out = filler_out;
                        node.duration = filler_duration;
                        node.cmd = Some(loop_filler(config, &node));
                        node.probe = Some(probe);
                    } else {
                        // Create colored placeholder.
                        let (source, cmd) = gen_dummy(config, duration);
                        node.source = source;
                        node.cmd = Some(cmd);
                    }
                }
                Err(e) => {
                    // Create colored placeholder.
                    error!(target: Target::file_mail(), channel = config.general.channel_id; "Filler error: {e}");

                    let mut dummy_duration = 60.0;

                    if dummy_duration > duration {
                        dummy_duration = duration;
                    }

                    let (source, cmd) = gen_dummy(config, dummy_duration);
                    node.seek = 0.0;
                    node.out = dummy_duration;
                    node.duration = dummy_duration;
                    node.source = source;
                    node.cmd = Some(cmd);
                }
            }
        }

        warn!(
            target: Target::file_mail(), channel = config.general.channel_id;
            "Generate filler with <yellow>{:.2}</> seconds length!",
            node.out
        );
    }

    node.add_filter(config, &manager.filter_chain.clone()).await;

    trace!(
        "return gen_source: {}, seek: {}, out: {}",
        node.source,
        node.seek,
        node.out,
    );

    node
}

/// Handle init clip, but this clip can be the last one in playlist,
/// this we have to figure out and calculate the right length.
async fn handle_list_init(
    config: &PlayoutConfig,
    mut node: Media,
    manager: &ChannelManager,
    last_index: usize,
) -> Media {
    debug!(target: Target::file_mail(), channel = config.general.channel_id; "Playlist init");
    let (_, total_delta) = get_delta(config, &node.begin.unwrap());

    if !config.playlist.infinit && node.out - node.seek > total_delta {
        node.out = total_delta + node.seek;
    }

    gen_source(config, node, manager, last_index).await
}

/// when we come to last clip in playlist,
/// or when we reached total playtime,
/// we end up here
async fn handle_list_end(
    config: &PlayoutConfig,
    mut node: Media,
    total_delta: f64,
    manager: &ChannelManager,
    last_index: usize,
) -> Media {
    debug!(target: Target::file_mail(), channel = config.general.channel_id; "Handle last clip from day");

    let out = if node.seek > 0.0 {
        node.seek + total_delta
    } else {
        if node.duration > total_delta {
            warn!(target: Target::file_mail(), channel = config.general.channel_id; "Adjust clip duration to: <yellow>{total_delta:.2}</>");
        }

        total_delta
    };

    if (node.duration > total_delta || node.out > total_delta)
        && (node.duration - node.seek >= total_delta || node.out - node.seek >= total_delta)
        && total_delta > 1.0
    {
        node.out = out;
    } else if total_delta > node.duration {
        warn!(target: Target::file_mail(), channel = config.general.channel_id; "Playlist is not long enough: <yellow>{total_delta:.2}</> seconds needed");
    }

    node.skip = false;

    gen_source(config, node, manager, last_index).await
}<|MERGE_RESOLUTION|>--- conflicted
+++ resolved
@@ -9,9 +9,6 @@
 use log::*;
 use tokio::sync::Mutex;
 
-<<<<<<< HEAD
-=======
-use crate::db::handles;
 use crate::player::{
     controller::ChannelManager,
     utils::{
@@ -22,24 +19,12 @@
         seek_and_length, time_in_seconds, JsonPlaylist, Media,
     },
 };
->>>>>>> a92e86e8
 use crate::utils::{
     config::{PlayoutConfig, IMAGE_FORMAT},
     logging::Target,
+    s3_utils::S3_DEFAULT_PRESIGNEDURL_EXP,
 };
-use crate::{db::handles, utils};
-use crate::{
-    player::{
-        controller::ChannelManager,
-        utils::{
-            gen_dummy, get_delta, is_close, is_remote,
-            json_serializer::{read_json, set_defaults},
-            loop_filler, loop_image, modified_time, seek_and_length, time_in_seconds, JsonPlaylist,
-            Media, MediaProbe,
-        },
-    },
-    utils::s3_utils::S3_DEFAULT_PRESIGNEDURL_EXP,
-};
+use crate::{db::handles, utils::s3_utils};
 
 /// Struct for current playlist.
 ///
@@ -633,12 +618,7 @@
 }
 
 /// Generate the source CMD, or when clip not exist, get a dummy.
-<<<<<<< HEAD
-pub fn gen_source(
-    // to-do : this is the desired loc of implementing the cmd
-=======
 pub async fn gen_source(
->>>>>>> a92e86e8
     config: &PlayoutConfig,
     mut node: Media,
     manager: &ChannelManager,
@@ -652,7 +632,7 @@
         let client = &s3_str.client;
         let rt = tokio::runtime::Runtime::new().unwrap();
         let presigned_url = rt
-            .block_on(utils::s3_utils::s3_get_object(
+            .block_on(s3_utils::s3_get_object(
                 client,
                 bucket,
                 &cloned_source,
