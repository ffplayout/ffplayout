/// Import text/m3u file and create a playlist out of it
use std::{
    io::{Error, ErrorKind},
    path::Path,
};

use tokio::{
    fs::{create_dir_all, File},
    io::{AsyncBufReadExt, BufReader},
};

use crate::player::utils::{
    json_reader, json_serializer::JsonPlaylist, json_writer, Media, PlayoutConfig,
};

pub async fn import_file(
    config: &PlayoutConfig,
    date: &str,
    channel_name: Option<String>,
    path: &Path,
) -> Result<String, Error> {
    let file = File::open(path).await?;
    let reader = BufReader::new(file);
    let mut playlist = JsonPlaylist {
        channel: channel_name.unwrap_or_else(|| "Channel 1".to_string()),
        date: date.to_string(),
        path: None,
        start_sec: None,
        length: None,
        modified: None,
        program: vec![],
    };

    let playlist_root = &config.channel.playlists;
    if !playlist_root.is_dir() {
        return Err(Error::new(
            ErrorKind::Other,
            format!(
                "Playlist folder <b><magenta>{:?}</></b> not exists!",
                config.channel.playlists,
            ),
        ));
    }

    let d: Vec<&str> = date.split('-').collect();
    let year = d[0];
    let month = d[1];
    let playlist_path = playlist_root.join(year).join(month);
    let playlist_file = &playlist_path.join(format!("{date}.json"));

<<<<<<< HEAD
    create_dir_all(&playlist_path)?;

    for line in reader.lines() {
        let line = line?;
=======
    create_dir_all(playlist_path).await?;
>>>>>>> a92e86e8

    let mut lines = reader.lines();
    while let Some(line) = lines.next_line().await? {
        if !line.starts_with('#') {
            let item = Media::new(0, &line, true).await;

            if item.duration > 0.0 {
                playlist.program.push(item);
            }
        }
    }

    let mut file_exists = false;

    if playlist_file.is_file() {
        file_exists = true;
        let mut existing_data = json_reader(playlist_file).await?;
        existing_data.program.append(&mut playlist.program);

        playlist.program = existing_data.program;
    };

    let msg = if file_exists {
        format!("Update playlist from {date} success!")
    } else {
        format!("Write playlist from {date} success!")
    };

    match json_writer(playlist_file, playlist).await {
        Ok(_) => Ok(msg),
        Err(e) => Err(Error::new(ErrorKind::Other, e)),
    }
}<|MERGE_RESOLUTION|>--- conflicted
+++ resolved
@@ -48,14 +48,7 @@
     let playlist_path = playlist_root.join(year).join(month);
     let playlist_file = &playlist_path.join(format!("{date}.json"));
 
-<<<<<<< HEAD
-    create_dir_all(&playlist_path)?;
-
-    for line in reader.lines() {
-        let line = line?;
-=======
     create_dir_all(playlist_path).await?;
->>>>>>> a92e86e8
 
     let mut lines = reader.lines();
     while let Some(line) = lines.next_line().await? {
