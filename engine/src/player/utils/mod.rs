use std::{
    ffi::OsStr,
    fmt,
    io::Error,
    net::TcpListener,
    path::{Path, PathBuf},
    process::{exit, Stdio},
    str::FromStr,
    sync::{atomic::Ordering, Arc},
};

use chrono::{prelude::*, TimeDelta};
use chrono_tz::Tz;
use log::*;
use probe::MediaProbe;
use rand::prelude::*;
use regex::Regex;
use reqwest::header;
use serde::{de::Deserializer, Deserialize, Serialize};
use serde_json::{json, Map, Value};
use tokio::{
    fs::{metadata, File},
    io::{AsyncBufReadExt, AsyncReadExt, AsyncWriteExt, BufReader},
    process::{ChildStderr, Command},
    sync::Mutex,
};

pub mod folder;
pub mod import;
pub mod json_serializer;
pub mod json_validate;
pub mod probe;

use crate::player::{
    controller::{
        ChannelManager,
        ProcessUnit::{self, *},
    },
    filter::{filter_chains, Filters},
};
use crate::utils::{
    config::{OutputMode::*, PlayoutConfig, FFMPEG_IGNORE_ERRORS, FFMPEG_UNRECOVERABLE_ERRORS},
    errors::ServiceError,
    logging::Target,
    time_machine::time_now,
};
pub use json_serializer::{read_json, JsonPlaylist};

use crate::vec_strings;

/// Compare incoming stream name with expecting name, but ignore question mark.
pub fn valid_stream(msg: &str) -> bool {
    if let Some((unexpected, expected)) = msg.split_once(',') {
        let re = Regex::new(r".*Unexpected stream|App field don't match up|expecting|[\s]+|\?$")
            .unwrap();
        let unexpected = re.replace_all(unexpected, "");
        let expected = re.replace_all(expected, "");

        if unexpected == expected {
            return true;
        }
    }

    false
}

/// Prepare output parameters
///
/// Seek for multiple outputs and add mapping for it.
pub fn prepare_output_cmd(
    config: &PlayoutConfig,
    mut cmd: Vec<String>,
    filters: &Option<Filters>,
) -> Vec<String> {
    let mut output_params = config.output.clone().output_cmd.unwrap();
    let mut new_params = vec![];
    let mut count = 0;
    let re_v = Regex::new(r"\[?0:v(:0)?\]?").unwrap();
    let vtt_dummy = config
        .channel
        .storage
        .join(config.processing.vtt_dummy.clone().unwrap_or_default());

    if let Some(mut filter) = filters.clone() {
        for (i, param) in output_params.iter().enumerate() {
            if filter.video_out_link.len() > count && re_v.is_match(param) {
                // replace mapping with link from filter struct
                new_params.push(filter.video_out_link[count].clone());
            } else {
                new_params.push(param.clone());
            }

            // Check if parameter is a output
            if i > 0
                && !param.starts_with('-')
                && !output_params[i - 1].starts_with('-')
                && i < output_params.len() - 1
            {
                count += 1;

                if filter.video_out_link.len() > count
                    && !output_params.contains(&"-map".to_string())
                {
                    new_params.append(&mut vec_strings![
                        "-map",
                        filter.video_out_link[count].clone()
                    ]);

                    for i in 0..config.processing.audio_tracks {
                        new_params.append(&mut vec_strings!["-map", format!("0:a:{i}")]);
                    }
                }
            }
        }

        output_params = new_params;

        cmd.append(&mut filter.cmd());

        // add mapping at the begin, if needed
        if !filter.map().iter().all(|item| output_params.contains(item))
            && filter.output_chain.is_empty()
            && filter.video_out_link.is_empty()
        {
            cmd.append(&mut filter.map());
        } else if &output_params[0] != "-map" && !filter.video_out_link.is_empty() {
            cmd.append(&mut vec_strings!["-map", filter.video_out_link[0].clone()]);

            for i in 0..config.processing.audio_tracks {
                cmd.append(&mut vec_strings!["-map", format!("0:a:{i}")]);
            }
        }
    }

    if config.processing.vtt_enable && vtt_dummy.is_file() {
        let i = cmd.iter().filter(|&n| n == "-i").count().saturating_sub(1);

        cmd.append(&mut vec_strings!("-map", format!("{i}:s?")));
    }

    cmd.append(&mut output_params);

    cmd
}

/// map media struct to json object
pub fn get_media_map(media: Media) -> Value {
    let mut obj = json!({
        "in": media.seek,
        "out": media.out,
        "duration": media.duration,
        "category": media.category,
        "source": media.source,
    });

    if let Some(title) = media.title {
        obj.as_object_mut()
            .unwrap()
            .insert("title".to_string(), Value::String(title));
    }

    obj
}

/// prepare json object for response
pub async fn get_data_map(manager: &ChannelManager) -> Map<String, Value> {
    let media = manager
        .current_media
        .lock()
        .await
        .clone()
        .unwrap_or_else(Media::default);
    let channel = manager.channel.lock().await.clone();
    let config = manager.config.lock().await.processing.clone();
    let ingest_is_running = manager.ingest_is_running.load(Ordering::SeqCst);

    let mut data_map = Map::new();
    let current_time = time_in_seconds(&channel.timezone);
    let shift = channel.time_shift;
    let begin = media.begin.unwrap_or(0.0) - shift;
    let played_time = current_time - begin;

    data_map.insert("index".to_string(), json!(media.index));
    data_map.insert("ingest".to_string(), json!(ingest_is_running));
    data_map.insert("mode".to_string(), json!(config.mode));
    data_map.insert(
        "shift".to_string(),
        json!((shift * 1000.0).round() / 1000.0),
    );
    data_map.insert(
        "elapsed".to_string(),
        json!((played_time * 1000.0).round() / 1000.0),
    );
    data_map.insert("media".to_string(), get_media_map(media));

    data_map
}

/// Video clip struct to hold some important states and comments for current media.
#[derive(Debug, Serialize, Deserialize, Clone)]
pub struct Media {
    #[serde(skip_serializing, skip_deserializing)]
    pub begin: Option<f64>,

    #[serde(skip_serializing, skip_deserializing)]
    pub index: Option<usize>,
    #[serde(default, skip_serializing_if = "Option::is_none")]
    pub title: Option<String>,
    #[serde(rename = "in")]
    pub seek: f64,
    pub out: f64,
    pub duration: f64,

    #[serde(skip_serializing, skip_deserializing)]
    pub duration_audio: f64,

    #[serde(
        default,
        deserialize_with = "null_string",
        skip_serializing_if = "is_empty_string"
    )]
    pub category: String,
    #[serde(deserialize_with = "null_string")]
    pub source: String,

    #[serde(
        default,
        deserialize_with = "null_string",
        skip_serializing_if = "is_empty_string"
    )]
    pub audio: String,

    #[serde(skip_serializing, skip_deserializing)]
    pub cmd: Option<Vec<String>>,

    #[serde(skip_serializing, skip_deserializing)]
    pub filter: Option<Filters>,

    #[serde(default, skip_serializing_if = "is_empty_string")]
    pub custom_filter: String,

    #[serde(skip_serializing, skip_deserializing)]
    pub probe: Option<MediaProbe>,

    #[serde(skip_serializing, skip_deserializing)]
    pub probe_audio: Option<MediaProbe>,

    #[serde(skip_serializing, skip_deserializing)]
    pub last_ad: bool,

    #[serde(skip_serializing, skip_deserializing)]
    pub next_ad: bool,

    #[serde(default, skip_serializing, skip_deserializing)]
    pub skip: bool,

    #[serde(default, skip_serializing)]
    pub unit: ProcessUnit,
}

impl Media {
    pub async fn new(index: usize, src: &str, do_probe: bool) -> Self {
        let mut duration = 0.0;
        let mut probe = None;

        if do_probe && (is_remote(src) || Path::new(src).is_file()) {
<<<<<<< HEAD
            // to-do : this is the place to input media file address for ffmpeg
            if let Ok(p) = MediaProbe::new(src) {
=======
            if let Ok(p) = MediaProbe::new(src).await {
>>>>>>> a92e86e8
                probe = Some(p.clone());

                duration = p.format.duration.unwrap_or_default();
            }
        }
        Self {
            begin: None,
            index: Some(index),
            title: None,
            seek: 0.0,
            out: duration,
            duration,
            duration_audio: 0.0,
            category: String::new(),
            source: src.to_string(),
            audio: String::new(),
            cmd: Some(vec_strings!["-i", src]),
            filter: None,
            custom_filter: String::new(),
            probe,
            probe_audio: None,
            last_ad: false,
            next_ad: false,
            skip: false,
            unit: Decoder,
        }
    }

    pub async fn add_probe(&mut self, check_audio: bool) -> Result<(), String> {
        let mut errors = vec![];

        if self.probe.is_none() {
            match MediaProbe::new(&self.source).await {
                Ok(probe) => {
                    self.probe = Some(probe.clone());

                    if let Some(dur) = probe
                        .format
                        .duration
                        .filter(|d| !is_close(*d, self.duration, 0.5))
                    {
                        self.duration = dur;

                        if self.out == 0.0 {
                            self.out = dur;
                        }
                    }
                }
                Err(e) => errors.push(e.to_string()),
            };

            if check_audio && Path::new(&self.audio).is_file() {
                match MediaProbe::new(&self.audio).await {
                    Ok(probe) => {
                        self.probe_audio = Some(probe.clone());

                        if !probe.audio.is_empty() {
                            self.duration_audio = probe.audio[0].duration.unwrap_or_default();
                        }
                    }
                    Err(e) => errors.push(e.to_string()),
                }
            }
        }

        if !errors.is_empty() {
            return Err(errors.join(", "));
        }

        Ok(())
    }

    pub async fn add_filter(
        &mut self,
        config: &PlayoutConfig,
        filter_chain: &Option<Arc<Mutex<Vec<String>>>>,
    ) {
        let mut node = self.clone();
        self.filter = Some(filter_chains(config, &mut node, filter_chain).await);
    }
}

impl Default for Media {
    fn default() -> Self {
        Self {
            begin: None,
            index: Some(0),
            title: None,
            seek: 0.0,
            out: 0.0,
            duration: 0.0,
            duration_audio: 0.0,
            category: String::new(),
            source: String::new(),
            audio: String::new(),
            cmd: Some(vec_strings!["-i", String::new()]),
            filter: None,
            custom_filter: String::new(),
            probe: None,
            probe_audio: None,
            last_ad: false,
            next_ad: false,
            skip: false,
            unit: Decoder,
        }
    }
}

impl PartialEq for Media {
    fn eq(&self, other: &Self) -> bool {
        self.title == other.title
            && self.seek == other.seek
            && self.out == other.out
            && self.duration == other.duration
            && self.source == other.source
            && self.category == other.category
            && self.audio == other.audio
            && self.custom_filter == other.custom_filter
    }
}

impl Eq for Media {}

fn null_string<'de, D>(d: D) -> Result<String, D::Error>
where
    D: Deserializer<'de>,
{
    Deserialize::deserialize(d).map(|x: Option<_>| x.unwrap_or_default())
}

#[allow(clippy::trivially_copy_pass_by_ref)]
fn is_empty_string(st: &String) -> bool {
    *st == String::new()
}

/// Calculate fps from rate/factor string
pub fn fps_calc(r_frame_rate: &str, default: f64) -> f64 {
    if let Some((r, f)) = r_frame_rate.split_once('/') {
        if let (Ok(r_value), Ok(f_value)) = (r.parse::<f64>(), f.parse::<f64>()) {
            return r_value / f_value;
        }
    }

    default
}

pub async fn json_reader(path: &PathBuf) -> Result<JsonPlaylist, Error> {
    let mut f = File::options().read(true).write(false).open(path).await?;
    let mut contents = String::new();
    f.read_to_string(&mut contents).await?;
    let p = serde_json::from_str(&contents)?;

    Ok(p)
}

pub async fn json_writer(path: &PathBuf, data: JsonPlaylist) -> Result<(), Error> {
    let mut f = File::options()
        .write(true)
        .truncate(true)
        .create(true)
        .open(path)
        .await?;
    let contents = serde_json::to_string_pretty(&data)?;
    f.write_all(contents.as_bytes()).await?;

    Ok(())
}

/// Get current time in seconds.
pub fn time_in_seconds(timezone: &Option<Tz>) -> f64 {
    let local: DateTime<Tz> = time_now(timezone);

    (local.hour() * 3600 + local.minute() * 60 + local.second()) as f64
        + (local.nanosecond() as f64 / 1000000000.0)
}

/// Get current date for playlist, but check time with conditions:
///
/// - When time is before playlist start, get date from yesterday.
/// - When given next_start is over target length (normally a full day), get date from tomorrow.
pub fn get_date(seek: bool, start: f64, get_next: bool, timezone: &Option<Tz>) -> String {
    let local: DateTime<Tz> = time_now(timezone);

    if seek && start > time_in_seconds(timezone) {
        return (local - TimeDelta::try_days(1).unwrap())
            .format("%Y-%m-%d")
            .to_string();
    }

    if start == 0.0 && get_next && time_in_seconds(timezone) > 86397.9 {
        return (local + TimeDelta::try_days(1).unwrap())
            .format("%Y-%m-%d")
            .to_string();
    }

    local.format("%Y-%m-%d").to_string()
}

pub fn time_from_header(headers: &header::HeaderMap) -> Option<DateTime<Local>> {
    if let Some(time) = headers.get(header::LAST_MODIFIED) {
        if let Ok(t) = time.to_str() {
            let time = DateTime::parse_from_rfc2822(t);
            let date_time: DateTime<Local> = time.unwrap().into();
            return Some(date_time);
        };
    }

    None
}

/// Get file modification time.
pub async fn modified_time(path: &str) -> Option<String> {
    if is_remote(path) {
        let response = reqwest::Client::new().head(path).send().await;

        if let Ok(resp) = response {
            if resp.status().is_success() {
                if let Some(time) = time_from_header(resp.headers()) {
                    return Some(time.to_string());
                }
            }
        }

        return None;
    }

    if let Ok(time) = metadata(path)
        .await
        .and_then(|metadata| metadata.modified())
    {
        let date_time: DateTime<Local> = time.into();
        return Some(date_time.to_string());
    }

    None
}

/// Convert a formatted time string to seconds.
pub fn time_to_sec(time_str: &str, timezone: &Option<Tz>) -> f64 {
    if matches!(time_str, "now" | "" | "none") || !time_str.contains(':') {
        return time_in_seconds(timezone);
    }

    let mut t = time_str.split(':').filter_map(|n| f64::from_str(n).ok());

    t.next().unwrap_or(0.0) * 3600.0 + t.next().unwrap_or(0.0) * 60.0 + t.next().unwrap_or(0.0)
}

/// Convert floating number (seconds) to a formatted time string.
pub fn sec_to_time(sec: f64) -> String {
    let s = (sec * 1000.0).round() / 1000.0;

    format!(
        "{:0>2}:{:0>2}:{:06.3}",
        (s / 3600.0) as i32,
        (s / 60.0 % 60.0) as i32,
        (s % 60.0),
    )
}

/// get file extension
pub fn file_extension(filename: &Path) -> Option<&str> {
    filename.extension().and_then(OsStr::to_str)
}

/// Test if given numbers are close to each other,
/// with a third number for setting the maximum range.
pub fn is_close(a: f64, b: f64, to: f64) -> bool {
    (a - b).abs() < to
}

/// add duration from all media clips
pub fn sum_durations(clip_list: &[Media]) -> f64 {
    clip_list.iter().map(|item| item.out).sum()
}

/// Get delta between clip start and current time. This value we need to check,
/// if we still in sync.
///
/// We also get here the global delta between clip start and time when a new playlist should start.
pub fn get_delta(config: &PlayoutConfig, begin: &f64) -> (f64, f64) {
    let mut current_time = time_in_seconds(&config.channel.timezone);
    let start = config.playlist.start_sec.unwrap();
    let length = config.playlist.length_sec.unwrap_or(86400.0);
    let mut target_length = 86400.0;

    if length > 0.0 && length != target_length {
        target_length = length;
    }

    if begin == &start && start == 0.0 && 86400.0 - current_time < 4.0 {
        current_time -= 86400.0;
    } else if start >= current_time && begin != &start {
        current_time += 86400.0;
    }

    let mut current_delta = begin - current_time;

    if is_close(
        current_delta.abs(),
        86400.0,
        config.general.stop_threshold + 2.0,
    ) {
        current_delta = current_delta.abs() - 86400.0;
    }

    let total_delta = if current_time < start {
        start - current_time
    } else {
        target_length + start - current_time
    };

    (current_delta, total_delta)
}

/// Loop image until target duration is reached.
pub fn loop_image(config: &PlayoutConfig, node: &Media) -> Vec<String> {
    let duration = node.out - node.seek;
    let mut source_cmd: Vec<String> = vec_strings!["-loop", "1", "-i", node.source.clone()];

    info!(
        "Loop image <b><magenta>{}</></b>, total duration: <yellow>{duration:.2}</>",
        node.source
    );

    if Path::new(&node.audio).is_file() {
        if node.seek > 0.0 {
            source_cmd.append(&mut vec_strings!["-ss", node.seek]);
        }

        source_cmd.append(&mut vec_strings!["-i", node.audio.clone()]);
    }

    source_cmd.append(&mut vec_strings!["-t", duration]);

    if config.processing.vtt_enable {
        let vtt_file = Path::new(&node.source).with_extension("vtt");
        let vtt_dummy = config
            .channel
            .storage
            .join(config.processing.vtt_dummy.clone().unwrap_or_default());

        if node.seek > 0.5 {
            source_cmd.append(&mut vec_strings!["-ss", node.seek]);
        }

        if vtt_file.is_file() {
            source_cmd.append(&mut vec_strings![
                "-i",
                vtt_file.to_string_lossy(),
                "-t",
                node.out
            ]);
        } else if vtt_dummy.is_file() {
            source_cmd.append(&mut vec_strings!["-i", vtt_dummy.to_string_lossy()]);
        } else {
            error!("WebVTT enabled, but no vtt or dummy file found!");
        }
    }

    source_cmd
}

/// Loop filler until target duration is reached.
pub fn loop_filler(config: &PlayoutConfig, node: &Media) -> Vec<String> {
    let loop_count = (node.out / node.duration).ceil() as i32;
    let mut source_cmd = vec![];

    if loop_count > 1 {
        info!("Loop <b><magenta>{}</></b> <yellow>{loop_count}</> times, total duration: <yellow>{:.2}</>", node.source, node.out);

        source_cmd.append(&mut vec_strings!["-stream_loop", loop_count]);
    }

    source_cmd.append(&mut vec_strings!["-i", node.source, "-t", node.out]);

    if config.processing.vtt_enable {
        let vtt_file = Path::new(&node.source).with_extension("vtt");
        let vtt_dummy = config
            .channel
            .storage
            .join(config.processing.vtt_dummy.clone().unwrap_or_default());

        if vtt_file.is_file() {
            if loop_count > 1 {
                source_cmd.append(&mut vec_strings!["-stream_loop", loop_count]);
            }

            source_cmd.append(&mut vec_strings![
                "-i",
                vtt_file.to_string_lossy(),
                "-t",
                node.out
            ]);
        } else if vtt_dummy.is_file() {
            source_cmd.append(&mut vec_strings!["-i", vtt_dummy.to_string_lossy()]);
        } else {
            error!("WebVTT enabled, but no vtt or dummy file found!");
        }
    }

    source_cmd
}

/// Set clip seek in and length value.
pub fn seek_and_length(config: &PlayoutConfig, node: &mut Media) -> Vec<String> {
    let loop_count = (node.out / node.duration).ceil() as i32;
    let mut source_cmd = vec![];
    let mut cut_audio = false;
    let mut loop_audio = false;
    let remote_source = is_remote(&node.source);

    if remote_source && node.probe.clone().and_then(|f| f.format.duration).is_none() {
        node.out -= node.seek;
        node.seek = 0.0;
    } else if node.seek > 0.5 {
        source_cmd.append(&mut vec_strings!["-ss", node.seek]);
    }

    if loop_count > 1 {
        info!("Loop <b><magenta>{}</></b> <yellow>{loop_count}</> times, total duration: <yellow>{:.2}</>", node.source, node.out);

        source_cmd.append(&mut vec_strings!["-stream_loop", loop_count]);
    }

    source_cmd.append(&mut vec_strings!["-i", node.source.clone()]);

    if node.duration > node.out || remote_source || loop_count > 1 {
        source_cmd.append(&mut vec_strings!["-t", node.out - node.seek]);
    }

    if !node.audio.is_empty() {
        if node.seek > 0.5 {
            source_cmd.append(&mut vec_strings!["-ss", node.seek]);
        }

        if node.duration_audio > node.out {
            cut_audio = true;
        } else if node.duration_audio < node.out {
            source_cmd.append(&mut vec_strings!["-stream_loop", -1]);
            loop_audio = true;
        }

        source_cmd.append(&mut vec_strings!["-i", node.audio.clone()]);

        if cut_audio || loop_audio || remote_source {
            source_cmd.append(&mut vec_strings!["-t", node.out - node.seek]);
        }
    }

    if config.processing.vtt_enable {
        let vtt_file = Path::new(&node.source).with_extension("vtt");
        let vtt_dummy = config
            .channel
            .storage
            .join(config.processing.vtt_dummy.clone().unwrap_or_default());

        if node.seek > 0.5 {
            source_cmd.append(&mut vec_strings!["-ss", node.seek]);
        }

        if vtt_file.is_file() {
            if loop_count > 1 {
                source_cmd.append(&mut vec_strings!["-stream_loop", loop_count]);
            }

            source_cmd.append(&mut vec_strings!["-i", vtt_file.to_string_lossy()]);

            if node.duration > node.out || remote_source || loop_count > 1 {
                source_cmd.append(&mut vec_strings!["-t", node.out - node.seek]);
            }
        } else if vtt_dummy.is_file() {
            source_cmd.append(&mut vec_strings!["-i", vtt_dummy.to_string_lossy()]);
        } else {
            error!("<b><magenta>{:?}</></b> not found!", vtt_dummy);
        }
    }

    source_cmd
}

/// Create a dummy clip as a placeholder for missing video files.
pub fn gen_dummy(config: &PlayoutConfig, duration: f64) -> (String, Vec<String>) {
    let color = "#121212";
    let source = format!(
        "color=c={color}:s={}x{}:d={duration}",
        config.processing.width, config.processing.height
    );
    let mut source_cmd: Vec<String> = vec_strings![
        "-f",
        "lavfi",
        "-i",
        format!(
            "{source}:r={},format=pix_fmts=yuv420p",
            config.processing.fps
        ),
        "-f",
        "lavfi",
        "-i",
        format!("anoisesrc=d={duration}:c=pink:r=48000:a=0.3")
    ];

    if config.processing.vtt_enable {
        let vtt_dummy = config
            .channel
            .storage
            .join(config.processing.vtt_dummy.clone().unwrap_or_default());

        if vtt_dummy.is_file() {
            source_cmd.append(&mut vec_strings!["-i", vtt_dummy.to_string_lossy()]);
        } else {
            error!("WebVTT enabled, but no vtt or dummy file found!");
        }
    }

    (source, source_cmd)
}

// fn get_output_count(cmd: &[String]) -> i32 {
//     let mut count = 0;

//     if let Some(index) = cmd.iter().position(|c| c == "-var_stream_map") {
//         if let Some(mapping) = cmd.get(index + 1) {
//             return mapping.split(' ').count() as i32;
//         };
//     };

//     for (i, param) in cmd.iter().enumerate() {
//         if i > 0 && !param.starts_with('-') && !cmd[i - 1].starts_with('-') {
//             count += 1;
//         }
//     }

//     count
// }

pub fn is_remote(path: &str) -> bool {
    Regex::new(r"^(https?|rtmps?|rts?p|udp|tcp|srt)://.*")
        .unwrap()
        .is_match(&path.to_lowercase())
}

/// Check if file can include or has to exclude.
/// For example when a file is on given HLS output path, it should exclude.
/// Or when the file extension is set under storage config it can be include.
pub fn include_file_extension(config: &PlayoutConfig, file_path: &Path) -> bool {
    let mut include = false;

    if let Some(ext) = file_extension(file_path) {
        if config.storage.extensions.contains(&ext.to_lowercase()) {
            include = true;
        }
    }

    if config.output.mode == HLS {
        if let Some(ts_path) = config
            .output
            .output_cmd
            .clone()
            .unwrap_or_else(|| vec![String::new()])
            .iter()
            .find(|s| s.contains(".ts"))
        {
            if let Some(p) = Path::new(ts_path).parent() {
                if file_path.starts_with(p) {
                    include = false;
                }
            }
        }

        if let Some(m3u8_path) = config
            .output
            .output_cmd
            .clone()
            .unwrap_or_else(|| vec![String::new()])
            .iter()
            .find(|s| s.contains(".m3u8") && !s.contains("master.m3u8"))
        {
            if let Some(p) = Path::new(m3u8_path).parent() {
                if file_path.starts_with(p) {
                    include = false;
                }
            }
        }
    }

    include
}

/// Read ffmpeg stderr decoder and encoder instance
/// and log the output.
pub async fn stderr_reader(
    buffer: tokio::io::BufReader<ChildStderr>,
    ignore: Vec<String>,
    suffix: ProcessUnit,
    manager: ChannelManager,
) -> Result<(), ServiceError> {
    let id = manager.channel.lock().await.id;
    let mut lines = buffer.lines();

    while let Some(line) = lines.next_line().await? {
        if FFMPEG_IGNORE_ERRORS.iter().any(|i| line.contains(*i))
            || ignore.iter().any(|i| line.contains(i))
        {
            continue;
        }

        if line.contains("[info]") {
            info!(target: Target::file_mail(), channel = id;
                "<bright black>[{suffix}]</> {}",
                line.replace("[info] ", "")
            );
        } else if line.contains("[warning]") {
            warn!(target: Target::file_mail(), channel = id;
                "<bright black>[{suffix}]</> {}",
                line.replace("[warning] ", "")
            );
        } else if line.contains("[error]") || line.contains("[fatal]") {
            error!(target: Target::file_mail(), channel = id;
                "<bright black>[{suffix}]</> {}",
                line.replace("[error] ", "").replace("[fatal] ", "")
            );

            if FFMPEG_UNRECOVERABLE_ERRORS
                .iter()
                .any(|i| line.contains(*i))
                || (line.contains("No such file or directory")
                    && !line.contains("failed to delete old segment"))
            {
                error!(target: Target::file_mail(), channel = id; "Hit unrecoverable error!");
                manager.channel.lock().await.active = false;
                manager.stop_all(false).await?;
            }
        }
    }

    Ok(())
}

/// Run program to test if it is in system.
async fn is_in_system(name: &str) -> Result<(), String> {
    match Command::new(name)
        .stderr(Stdio::null())
        .stdout(Stdio::null())
        .spawn()
    {
        Ok(mut proc) => {
            if let Err(e) = proc.wait().await {
                return Err(format!("{e}"));
            };
        }
        Err(e) => return Err(format!("{name} not found on system! {e}")),
    }

    Ok(())
}

async fn ffmpeg_filter_and_libs(config: &mut PlayoutConfig) -> Result<(), String> {
    let id = config.general.channel_id;
    let ignore_flags = [
        "--enable-gpl",
        "--enable-version3",
        "--enable-runtime-cpudetect",
        "--enable-avfilter",
        "--enable-zlib",
        "--enable-pic",
        "--enable-nonfree",
    ];

    let mut ff_proc = match Command::new("ffmpeg")
        .args(["-filters"])
        .stdout(Stdio::piped())
        .stderr(Stdio::piped())
        .spawn()
    {
        Err(e) => {
            return Err(format!("couldn't spawn ffmpeg process: {e}"));
        }
        Ok(proc) => proc,
    };

    let out_buffer = BufReader::new(ff_proc.stdout.take().unwrap());
    let err_buffer = BufReader::new(ff_proc.stderr.take().unwrap());

    // stderr shows only the ffmpeg configuration
    // get codec library's
    let mut lines = err_buffer.lines();
    while let Ok(Some(line)) = lines.next_line().await {
        if line.contains("configuration:") {
            let configs = line.split_whitespace();

            for flag in configs {
                if flag.contains("--enable") && !ignore_flags.contains(&flag) {
                    config
                        .general
                        .ffmpeg_libs
                        .push(flag.replace("--enable-", ""));
                }
            }
            break;
        }
    }

    // stdout shows filter from ffmpeg
    // get filters
    let mut lines = out_buffer.lines();
    while let Ok(Some(line)) = lines.next_line().await {
        if line.contains('>') {
            let filter_line = line.split_whitespace().collect::<Vec<_>>();

            if filter_line.len() > 2 {
                config
                    .general
                    .ffmpeg_filters
                    .push(filter_line[1].to_string());
            }
        }
    }

    if let Err(e) = ff_proc.wait().await {
        error!(target: Target::file_mail(), channel = id; "{e}");
    };

    Ok(())
}

/// Validate ffmpeg/ffprobe/ffplay.
///
/// Check if they are in system and has all libs and codecs we need.
pub async fn validate_ffmpeg(config: &mut PlayoutConfig) -> Result<(), String> {
    is_in_system("ffmpeg").await?;
    is_in_system("ffprobe").await?;

    if config.output.mode == Desktop {
        is_in_system("ffplay").await?;
    }

    ffmpeg_filter_and_libs(config).await?;

    if config
        .output
        .output_cmd
        .as_ref()
        .unwrap()
        .contains(&"libx264".to_string())
        && !config.general.ffmpeg_libs.contains(&"libx264".to_string())
    {
        return Err("ffmpeg contains no libx264!".to_string());
    }

    if config.text.add_text
        && !config.text.text_from_filename
        && !config.general.ffmpeg_libs.contains(&"libzmq".to_string())
    {
        return Err(
            "ffmpeg contains no libzmq! Disable add_text in config or compile ffmpeg with libzmq."
                .to_string(),
        );
    }

    if config
        .output
        .output_cmd
        .as_ref()
        .unwrap()
        .contains(&"libfdk_aac".to_string())
        && !config
            .general
            .ffmpeg_libs
            .contains(&"libfdk-aac".to_string())
    {
        return Err("ffmpeg contains no libfdk-aac!".to_string());
    }

    Ok(())
}

/// get a free tcp socket
pub fn gen_tcp_socket(exclude_socket: String) -> Option<String> {
    for _ in 0..100 {
        let port = rand::thread_rng().gen_range(45321..54268);
        let socket = format!("127.0.0.1:{port}");

        if socket != exclude_socket && TcpListener::bind(("127.0.0.1", port)).is_ok() {
            return Some(socket);
        }
    }

    None
}

/// check if tcp port is free
pub fn is_free_tcp_port(id: i32, url: &str) -> bool {
    let re = Regex::new(r"^[\w]+://([^/]+)").unwrap();
    let mut addr = url.to_string();

    if let Some(base_url) = re.captures(url).and_then(|u| u.get(1)) {
        addr = base_url.as_str().to_string();
    }

    if let Some(socket) = addr.split_once(':') {
        if TcpListener::bind((
            socket.0,
            socket.1.to_string().parse::<u16>().unwrap_or_default(),
        ))
        .is_ok()
        {
            return true;
        }
    };

    error!(target: Target::file_mail(), channel = id; "Address <b><magenta>{addr}</></b> already in use!");

    false
}

/// Generate a vector with dates, from given range.
pub fn get_date_range(id: i32, date_range: &[String]) -> Vec<String> {
    let mut range = vec![];

    let start = match NaiveDate::parse_from_str(&date_range[0], "%Y-%m-%d") {
        Ok(s) => s,
        Err(_) => {
            error!(target: Target::file_mail(), channel = id; "date format error in: <yellow>{:?}</>", date_range[0]);
            exit(1);
        }
    };

    let end = match NaiveDate::parse_from_str(&date_range[2], "%Y-%m-%d") {
        Ok(e) => e,
        Err(_) => {
            error!(target: Target::file_mail(), channel = id; "date format error in: <yellow>{:?}</>", date_range[2]);
            exit(1);
        }
    };

    let duration = end.signed_duration_since(start);
    let days = duration.num_days() + 1;

    for day in 0..days {
        range.push(
            (start + TimeDelta::try_days(day).unwrap())
                .format("%Y-%m-%d")
                .to_string(),
        );
    }

    range
}

pub fn parse_log_level_filter(s: &str) -> Result<LevelFilter, &'static str> {
    match s.to_lowercase().as_str() {
        "debug" => Ok(LevelFilter::Debug),
        "error" => Ok(LevelFilter::Error),
        "info" => Ok(LevelFilter::Info),
        "trace" => Ok(LevelFilter::Trace),
        "warning" => Ok(LevelFilter::Warn),
        "off" => Ok(LevelFilter::Off),
        _ => Err("Error level not exists!"),
    }
}

pub fn custom_format<T: fmt::Display>(template: &str, args: &[T]) -> String {
    let mut filled_template = String::new();
    let mut arg_iter = args.iter().map(T::to_string);
    let mut template_iter = template.chars();

    while let Some(c) = template_iter.next() {
        if c == '{' {
            if let Some(nc) = template_iter.next() {
                if nc == '{' {
                    filled_template.push('{');
                } else if nc == '}' {
                    if let Some(arg) = arg_iter.next() {
                        filled_template.push_str(&arg);
                    } else {
                        filled_template.push(c);
                        filled_template.push(nc);
                    }
                } else if let Some(n) = nc.to_digit(10) {
                    filled_template.push_str(&args[n as usize].to_string());
                } else {
                    filled_template.push(nc);
                }
            }
        } else if c == '}' {
            if let Some(nc) = template_iter.next() {
                if nc == '}' {
                    filled_template.push('}');
                    continue;
                }
                filled_template.push(nc);
            }
        } else {
            filled_template.push(c);
        }
    }

    filled_template
}<|MERGE_RESOLUTION|>--- conflicted
+++ resolved
@@ -264,12 +264,7 @@
         let mut probe = None;
 
         if do_probe && (is_remote(src) || Path::new(src).is_file()) {
-<<<<<<< HEAD
-            // to-do : this is the place to input media file address for ffmpeg
-            if let Ok(p) = MediaProbe::new(src) {
-=======
             if let Ok(p) = MediaProbe::new(src).await {
->>>>>>> a92e86e8
                 probe = Some(p.clone());
 
                 duration = p.format.duration.unwrap_or_default();
